{-# LANGUAGE AllowAmbiguousTypes #-}
{-# LANGUAGE CPP #-}
{-# LANGUAGE DeriveAnyClass #-}
{-# LANGUAGE DeriveGeneric #-}
{-# LANGUAGE DerivingStrategies #-}
{-# LANGUAGE FlexibleContexts #-}
{-# LANGUAGE FlexibleInstances #-}
{-# LANGUAGE LambdaCase #-}
{-# LANGUAGE MultiWayIf #-}
{-# LANGUAGE NumericUnderscores #-}
{-# LANGUAGE OverloadedStrings #-}
{-# LANGUAGE ScopedTypeVariables #-}
{-# LANGUAGE StandaloneDeriving #-}
{-# LANGUAGE TemplateHaskell #-}
{-# LANGUAGE TupleSections #-}
{-# LANGUAGE TypeApplications #-}
{-# LANGUAGE TypeFamilies #-}

{-# OPTIONS_GHC -fno-warn-orphans #-}

-- |
-- Module: ChainwebNode
-- Copyright: Copyright © 2018 Kadena LLC.
-- License: MIT
-- Maintainer: Lars Kuhtz <lars@kadena.io>
-- Stability: experimental
--
-- TODO
--
module Main
(
-- * Configuration
  ChainwebNodeConfiguration(..)

-- * Monitor
, runCutMonitor
, runRtsMonitor

-- * Chainweb Node
, node
, withNodeLogger

-- * Main function
, main
) where

import Configuration.Utils hiding (Error)
import Configuration.Utils.Validation (validateFilePath)

import Control.Concurrent
import Control.Concurrent.Async
import Control.DeepSeq
import Control.Exception
import Control.Lens hiding ((.=))
import Control.Monad
import Control.Monad.Managed

import Data.CAS
import Data.CAS.RocksDB
import Data.Text (Text)
import qualified Data.Text as T
import Data.Time
import Data.Typeable

import GHC.Generics hiding (from)
import GHC.Stack
import GHC.Stats

import qualified Network.HTTP.Client as HTTP
import qualified Network.HTTP.Client.TLS as HTTPS

import qualified Streaming.Prelude as S

import System.Directory
import System.FilePath
<<<<<<< HEAD
import System.IO
=======
import System.IO (BufferMode(LineBuffering), hSetBuffering, stderr)
>>>>>>> 935961b3
import qualified System.Logger as L
import System.LogLevel

-- internal modules

import Chainweb.BlockHeader
import Chainweb.Chainweb
import Chainweb.Chainweb.Configuration
import Chainweb.Chainweb.CutResources
import Chainweb.Counter
import Chainweb.Cut.CutHashes
import Chainweb.CutDB
import Chainweb.Logger
import Chainweb.Logging.Config
import Chainweb.Logging.Miner
import Chainweb.Mempool.Consensus (ReintroducedTxsLog)
import Chainweb.Mempool.InMemTypes (MempoolStats(..))
import Chainweb.Miner.Coordinator (MiningStats)
import Chainweb.Pact.Service.PactQueue (PactQueueStats)
import Chainweb.Pact.RestAPI.Server (PactCmdLog(..))
import Chainweb.Payload
import Chainweb.Payload.PayloadStore
import Chainweb.Time
import Chainweb.Utils
import Chainweb.Utils.RequestLog
import Chainweb.Version

import Data.LogMessage

import P2P.Node

import PkgInfo

import Utils.Logging
import Utils.Logging.Config
import Utils.Logging.Trace

import Utils.InstallSignalHandlers

-- -------------------------------------------------------------------------- --
-- Configuration

data ChainwebNodeConfiguration = ChainwebNodeConfiguration
    { _nodeConfigChainweb :: !ChainwebConfiguration
    , _nodeConfigLog :: !LogConfig
    , _nodeConfigDatabaseDirectory :: !(Maybe FilePath)
    , _nodeConfigResetChainDbs :: !Bool
    }
    deriving (Show, Eq, Generic)

makeLenses ''ChainwebNodeConfiguration

defaultChainwebNodeConfiguration :: ChainwebVersion -> ChainwebNodeConfiguration
defaultChainwebNodeConfiguration v = ChainwebNodeConfiguration
    { _nodeConfigChainweb = defaultChainwebConfiguration v
    , _nodeConfigLog = defaultLogConfig
        & logConfigLogger . L.loggerConfigThreshold .~ level
    , _nodeConfigDatabaseDirectory = Nothing
    , _nodeConfigResetChainDbs = False
    }
  where
    level = case v of
        Mainnet01 -> L.Info
        _ -> L.Info

validateChainwebNodeConfiguration :: ConfigValidation ChainwebNodeConfiguration []
validateChainwebNodeConfiguration o = do
    validateLogConfig $ _nodeConfigLog o
    validateChainwebConfiguration $ _nodeConfigChainweb o
    mapM_ (validateFilePath "databaseDirectory") (_nodeConfigDatabaseDirectory o)

instance ToJSON ChainwebNodeConfiguration where
    toJSON o = object
        [ "chainweb" .= _nodeConfigChainweb o
        , "logging" .= _nodeConfigLog o
        , "databaseDirectory" .= _nodeConfigDatabaseDirectory o
        , "resetChainDatabases" .= _nodeConfigResetChainDbs o
        ]

instance FromJSON (ChainwebNodeConfiguration -> ChainwebNodeConfiguration) where
    parseJSON = withObject "ChainwebNodeConfig" $ \o -> id
        <$< nodeConfigChainweb %.: "chainweb" % o
        <*< nodeConfigLog %.: "logging" % o
        <*< nodeConfigDatabaseDirectory ..: "databaseDirectory" % o
        <*< nodeConfigResetChainDbs ..: "resetChainDatabases" % o

pChainwebNodeConfiguration :: MParser ChainwebNodeConfiguration
pChainwebNodeConfiguration = id
    <$< nodeConfigChainweb %:: pChainwebConfiguration
    <*< nodeConfigLog %:: pLogConfig
    <*< nodeConfigDatabaseDirectory .:: fmap Just % textOption
        % long "database-directory"
        <> help "directory where the databases are persisted"
    <*< nodeConfigResetChainDbs .:: enableDisableFlag
        % long "reset-chain-databases"
        <> help "Reset the chain databases for all chains on startup"

getRocksDbDir :: HasCallStack => ChainwebNodeConfiguration -> IO FilePath
getRocksDbDir conf = (</> "rocksDb") <$> getDbBaseDir conf

getRocksDbCheckpointDir :: HasCallStack => ChainwebNodeConfiguration -> IO FilePath
getRocksDbCheckpointDir conf = (</> "rocksDbCheckpoints") <$> getDbBaseDir conf

getPactDbDir :: HasCallStack => ChainwebNodeConfiguration -> IO FilePath
getPactDbDir conf =  (</> "sqlite") <$> getDbBaseDir conf

getDbBaseDir :: HasCallStack => ChainwebNodeConfiguration -> IO FilePath
getDbBaseDir conf = case _nodeConfigDatabaseDirectory conf of
    Nothing -> getXdgDirectory XdgData
        $ "chainweb-node" </> sshow v </> "0"
    Just d -> return (d </> "0")
  where
    v = _configChainwebVersion $ _nodeConfigChainweb conf

-- -------------------------------------------------------------------------- --
-- Monitors

-- | Run a monitor function with a logger forever. If the monitor function exist
-- or fails the event is logged and the function is restarted.
--
-- In order to prevent the function to spin in case of a persistent failure
-- cause, only 10 immediate restart are allowed. After that restart is throttled
-- to at most one restart every 10 seconds.
--
runMonitorLoop :: Logger logger => Text -> logger -> IO () -> IO ()
runMonitorLoop actionLabel logger = runForeverThrottled
    (logFunction logger)
    actionLabel
    10 -- 10 bursts in case of failure
    (10 * mega) -- allow restart every 10 seconds in case of failure

runCutMonitor :: Logger logger => logger -> CutDb cas -> IO ()
runCutMonitor logger db = L.withLoggerLabel ("component", "cut-monitor") logger $ \l ->
    runMonitorLoop "ChainwebNode.runCutMonitor" l $ do
        logFunctionText l Info $ "Initialized Cut Monitor"
        S.mapM_ (logFunctionJson l Info)
            $ S.map (cutToCutHashes Nothing)
            $ cutStream db

data BlockUpdate = BlockUpdate
    { _blockUpdateBlockHeader :: !(ObjectEncoded BlockHeader)
    , _blockUpdateOrphaned :: !Bool
    , _blockUpdateTxCount :: !Int
    }
    deriving (Show, Eq, Ord, Generic, NFData)

instance ToJSON BlockUpdate where
    toEncoding o = pairs
        $ "header" .= _blockUpdateBlockHeader o
        <> "orphaned" .= _blockUpdateOrphaned o
        <> "txCount" .= _blockUpdateTxCount o
    toJSON o = object
        [ "header" .= _blockUpdateBlockHeader o
        , "orphaned" .= _blockUpdateOrphaned o
        , "txCount" .= _blockUpdateTxCount o
        ]

    {-# INLINE toEncoding #-}
    {-# INLINE toJSON #-}

runBlockUpdateMonitor :: PayloadCasLookup cas => Logger logger => logger -> CutDb cas -> IO ()
runBlockUpdateMonitor logger db = L.withLoggerLabel ("component", "block-update-monitor") logger $ \l ->
    runMonitorLoop "ChainwebNode.runBlockUpdateMonitor" l $ do
        logFunctionText l Info $ "Initialized tx counter"
        blockDiffStream db
            & S.mapM toUpdate
            & S.mapM_ (logFunctionJson l Info)
  where
    payloadCas = view cutDbPayloadCas db

    txCount :: BlockHeader -> IO Int
    txCount bh = do
        x <- casLookupM payloadCas (_blockPayloadHash bh)
        return $ length $ _payloadWithOutputsTransactions x

    toUpdate :: Either BlockHeader BlockHeader -> IO BlockUpdate
    toUpdate (Right bh) = BlockUpdate
        <$> pure (ObjectEncoded bh) -- _blockUpdateBlockHeader
        <*> pure False -- _blockUpdateOrphaned
        <*> txCount bh -- _blockUpdateTxCount
    toUpdate (Left bh) = BlockUpdate
        <$> pure (ObjectEncoded bh) -- _blockUpdateBlockHeader
        <*> pure True -- _blockUpdateOrphaned
        <*> ((0 -) <$> txCount bh) -- _blockUpdateTxCount

-- type CutLog = HM.HashMap ChainId (ObjectEncoded BlockHeader)

-- This instances are OK, since this is the "Main" module of an application
--
#if !MIN_VERSION_base(4,15,0)
deriving instance Generic GCDetails
deriving instance Generic RTSStats
#endif

deriving instance NFData GCDetails
deriving instance NFData RTSStats

deriving instance ToJSON GCDetails
deriving instance ToJSON RTSStats

runRtsMonitor :: Logger logger => logger -> IO ()
runRtsMonitor logger = L.withLoggerLabel ("component", "rts-monitor") logger go
  where
    go l = getRTSStatsEnabled >>= \case
        False -> do
            logFunctionText l Warn "RTS Stats isn't enabled. Run with '+RTS -T' to enable it."
        True -> do
            logFunctionText l Info $ "Initialized RTS Monitor"
            runMonitorLoop "Chainweb.Node.runRtsMonitor" l $ do
                logFunctionText l Debug $ "logging RTS stats"
                stats <- getRTSStats
                logFunctionJson logger Info stats
                approximateThreadDelay 60_000_000 {- 1 minute -}

runQueueMonitor :: Logger logger => logger -> CutDb cas -> IO ()
runQueueMonitor logger cutDb = L.withLoggerLabel ("component", "queue-monitor") logger go
  where
    go l = do
        logFunctionText l Info $ "Initialized Queue Monitor"
        runMonitorLoop "ChainwebNode.runQueueMonitor" l $ do
            logFunctionText l Debug $ "logging cut queue stats"
            stats <- getQueueStats cutDb
            logFunctionJson logger Info stats
            approximateThreadDelay 60_000_000 {- 1 minute -}

data DbStats = DbStats
    { dbStatsName :: !Text
    , dbStatsSize :: !Integer
    } deriving (Generic, NFData, ToJSON)

runDatabaseMonitor :: Logger logger => logger -> FilePath -> FilePath -> IO ()
runDatabaseMonitor logger rocksDbDir pactDbDir = L.withLoggerLabel ("component", "database-monitor") logger go
  where
    go l = do
        logFunctionText l Info "Initialized Database monitor"
        runMonitorLoop "ChainwebNode.runDatabaseMonitor" l $ do
            logFunctionText l Debug $ "logging database stats"
            logFunctionJson l Info . DbStats "rocksDb" =<< sizeOf rocksDbDir
            logFunctionJson l Info . DbStats "pactDb" =<< sizeOf pactDbDir
            approximateThreadDelay 1_200_000_000 {- 20 minutes -}
    sizeOf path = do
        dir <- doesDirectoryExist path
        file <- doesFileExist path
        if dir then
            fmap sum . traverse (sizeOf . (path </>)) =<< listDirectory path
        else if file then
            getFileSize path
        else 
            pure 0

-- -------------------------------------------------------------------------- --
-- Run Node

node :: HasCallStack => Logger logger => ChainwebNodeConfiguration -> logger -> IO ()
node conf logger = do
    dbBaseDir <- getDbBaseDir conf
    when (_nodeConfigResetChainDbs conf) $ removeDirectoryRecursive dbBaseDir
    rocksDbDir <- getRocksDbDir conf
    rocksDbCheckpointDir <- getRocksDbCheckpointDir conf
    pactDbDir <- getPactDbDir conf
    withRocksDb rocksDbDir $ \rocksDb -> do
        logFunctionText logger Info $ "opened rocksdb in directory " <> sshow rocksDbDir
        installHandlerCross sigUSR1 (const $ makeCheckpoint rocksDbCheckpointDir rocksDb)
        withChainweb cwConf logger rocksDb pactDbDir (_nodeConfigResetChainDbs conf) $ \cw -> mapConcurrently_ id
            [ runChainweb cw
              -- we should probably push 'onReady' deeper here but this should be ok
            , runCutMonitor (_chainwebLogger cw) (_cutResCutDb $ _chainwebCutResources cw)
            , runQueueMonitor (_chainwebLogger cw) (_cutResCutDb $ _chainwebCutResources cw)
            , runRtsMonitor (_chainwebLogger cw)
            , runBlockUpdateMonitor (_chainwebLogger cw) (_cutResCutDb $ _chainwebCutResources cw)
            , runDatabaseMonitor (_chainwebLogger cw) rocksDbDir pactDbDir
            ]
  where
    cwConf = _nodeConfigChainweb conf

makeCheckpoint :: FilePath -> RocksDb -> IO ()
makeCheckpoint checkpointDir rocksDb = do
    Time (epochToNow :: TimeSpan Integer) <- getCurrentTimeIntegral 
    -- 0 ~ never flush WAL log before checkpoint, to avoid making extra work 
    checkpointRocksDb rocksDb maxBound (checkpointDir </> T.unpack (microsToText $ timeSpanToMicros epochToNow))

withNodeLogger
    :: LogConfig
    -> ChainwebVersion
    -> (L.Logger SomeLogMessage -> IO ())
    -> IO ()
withNodeLogger logConfig v f = runManaged $ do

    -- This manager is used only for logging backends
    mgr <- liftIO HTTPS.newTlsManager

    -- Base Backend
    baseBackend <- managed
        $ withBaseHandleBackend "ChainwebApp" mgr pkgInfoScopes (_logConfigBackend logConfig)

    -- Telemetry Backends
    monitorBackend <- managed
        $ mkTelemetryLogger @CutHashes mgr teleLogConfig
    p2pInfoBackend <- managed
        $ mkTelemetryLogger @P2pSessionInfo mgr teleLogConfig
    rtsBackend <- managed
        $ mkTelemetryLogger @RTSStats mgr teleLogConfig
    counterBackend <- managed $ configureHandler
        (withJsonHandleBackend @CounterLog "connectioncounters" mgr pkgInfoScopes)
        teleLogConfig
    endpointBackend <- managed
        $ mkTelemetryLogger @PactCmdLog mgr teleLogConfig
    newBlockBackend <- managed
        $ mkTelemetryLogger @NewMinedBlock mgr teleLogConfig
    orphanedBlockBackend <- managed
        $ mkTelemetryLogger @OrphanedBlock mgr teleLogConfig
    miningStatsBackend <- managed
        $ mkTelemetryLogger @MiningStats mgr teleLogConfig
    requestLogBackend <- managed
        $ mkTelemetryLogger @RequestResponseLog mgr teleLogConfig
    queueStatsBackend <- managed
        $ mkTelemetryLogger @QueueStats mgr teleLogConfig
    reintroBackend <- managed
        $ mkTelemetryLogger @ReintroducedTxsLog mgr teleLogConfig
    traceBackend <- managed
        $ mkTelemetryLogger @Trace mgr teleLogConfig
    mempoolStatsBackend <- managed
        $ mkTelemetryLogger @MempoolStats mgr teleLogConfig
    blockUpdateBackend <- managed
        $ mkTelemetryLogger @BlockUpdate mgr teleLogConfig
<<<<<<< HEAD
    dbStatsBackend <- managed
        $ mkTelemetryLogger @DbStats mgr teleLogConfig
=======
    pactQueueStatsBackend <- managed
        $ mkTelemetryLogger @PactQueueStats mgr teleLogConfig
>>>>>>> 935961b3

    logger <- managed
        $ L.withLogger (_logConfigLogger logConfig) $ logHandles
            [ logFilterHandle (_logConfigFilter logConfig)
            , logHandler monitorBackend
            , logHandler p2pInfoBackend
            , logHandler rtsBackend
            , logHandler counterBackend
            , logHandler endpointBackend
            , logHandler newBlockBackend
            , logHandler orphanedBlockBackend
            , logHandler miningStatsBackend
            , logHandler requestLogBackend
            , logHandler queueStatsBackend
            , logHandler reintroBackend
            , logHandler traceBackend
            , logHandler mempoolStatsBackend
            , logHandler blockUpdateBackend
<<<<<<< HEAD
            , logHandler dbStatsBackend
=======
            , logHandler pactQueueStatsBackend
>>>>>>> 935961b3
            ] baseBackend

    liftIO $ f
        $ maybe id (\x -> addLabel ("cluster", toText x)) (_logConfigClusterId logConfig)
        $ addLabel ("chainwebVersion", sshow v)
        $ logger
  where
    teleLogConfig = _logConfigTelemetryBackend logConfig

mkTelemetryLogger
    :: forall a b
    . Typeable a
    => ToJSON a
    => HTTP.Manager
    -> EnableConfig BackendConfig
    -> (Backend (JsonLog a) -> IO b)
    -> IO b
mkTelemetryLogger mgr = configureHandler
    $ withJsonHandleBackend @(JsonLog a) (sshow $ typeRep $ Proxy @a) mgr pkgInfoScopes

-- -------------------------------------------------------------------------- --
-- Service Date

newtype ServiceDate = ServiceDate Text

instance Show ServiceDate where
    show (ServiceDate t) = "Service interval end: " <> T.unpack t

instance Exception ServiceDate where
    fromException = asyncExceptionFromException
    toException = asyncExceptionToException

withServiceDate
    :: (LogLevel -> Text -> IO ())
    -> Maybe UTCTime
    -> IO a
    -> IO a
withServiceDate _ Nothing inner = inner
withServiceDate lf (Just t) inner = race timer inner >>= \case
    Left () -> error "Service date thread terminated unexpectedly"
    Right a -> return a
  where
    timer = runForever lf "ServiceDate" $ do
        now <- getCurrentTime
        when (now >= t) $ do
            lf Error shutdownMessage
            throw $ ServiceDate shutdownMessage

        let w = diffUTCTime t now
        let micros = round $ w * 1_000_000
        lf Warn warning
        threadDelay $ min (10 * 60 * 1_000_000) micros

    warning :: Text
    warning = T.concat
        [ "This version of chainweb node will stop to work at " <> sshow t <> "."
        , " Please upgrade to a new version before that date."
        ]

    shutdownMessage :: Text
    shutdownMessage = T.concat
        [ "Shutting down. This version of chainweb was only valid until" <> sshow t <> "."
        , " Please upgrade to a new version."
        ]

-- -------------------------------------------------------------------------- --
-- Encode Package Info into Log mesage scopes

pkgInfoScopes :: [(Text, Text)]
pkgInfoScopes =
    [ ("revision", revision)
    , ("branch", branch)
    , ("compiler", compiler)
    , ("optimisation", optimisation)
    , ("architecture", arch)
    , ("package", package)
    ]

-- -------------------------------------------------------------------------- --
-- main

-- SERVICE DATE for version 2.11
--
serviceDate :: Maybe String
serviceDate = Just "2022-01-13T00:00:00Z"

mainInfo :: ProgramInfo ChainwebNodeConfiguration
mainInfo = programInfoValidate
    "Chainweb Node"
    pChainwebNodeConfiguration
    (defaultChainwebNodeConfiguration Mainnet01)
    validateChainwebNodeConfiguration

main :: IO ()
main = do
    installFatalSignalHandlers [ sigHUP, sigTERM, sigXCPU, sigXFSZ ]
    runWithPkgInfoConfiguration mainInfo pkgInfo $ \conf -> do
        let v = _configChainwebVersion $ _nodeConfigChainweb conf
        hSetBuffering stderr LineBuffering
        withNodeLogger (_nodeConfigLog conf) v $ \logger -> do
            kt <- mapM (parseTimeM False defaultTimeLocale timeFormat) serviceDate
            withServiceDate (logFunctionText logger) kt $
                node conf logger
  where
    timeFormat = iso8601DateFormat (Just "%H:%M:%SZ")<|MERGE_RESOLUTION|>--- conflicted
+++ resolved
@@ -73,11 +73,7 @@
 
 import System.Directory
 import System.FilePath
-<<<<<<< HEAD
 import System.IO
-=======
-import System.IO (BufferMode(LineBuffering), hSetBuffering, stderr)
->>>>>>> 935961b3
 import qualified System.Logger as L
 import System.LogLevel
 
@@ -403,13 +399,10 @@
         $ mkTelemetryLogger @MempoolStats mgr teleLogConfig
     blockUpdateBackend <- managed
         $ mkTelemetryLogger @BlockUpdate mgr teleLogConfig
-<<<<<<< HEAD
     dbStatsBackend <- managed
         $ mkTelemetryLogger @DbStats mgr teleLogConfig
-=======
     pactQueueStatsBackend <- managed
         $ mkTelemetryLogger @PactQueueStats mgr teleLogConfig
->>>>>>> 935961b3
 
     logger <- managed
         $ L.withLogger (_logConfigLogger logConfig) $ logHandles
@@ -428,11 +421,8 @@
             , logHandler traceBackend
             , logHandler mempoolStatsBackend
             , logHandler blockUpdateBackend
-<<<<<<< HEAD
             , logHandler dbStatsBackend
-=======
             , logHandler pactQueueStatsBackend
->>>>>>> 935961b3
             ] baseBackend
 
     liftIO $ f
