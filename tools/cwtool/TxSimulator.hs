{-# LANGUAGE BangPatterns #-}
{-# LANGUAGE FlexibleContexts #-}
{-# LANGUAGE LambdaCase #-}
{-# LANGUAGE OverloadedStrings #-}
{-# LANGUAGE TypeApplications #-}
{-# LANGUAGE TypeFamilies #-}
{-# LANGUAGE ScopedTypeVariables #-}
module TxSimulator
  where

import Control.Concurrent.MVar
import Control.Lens
import Control.Monad
import Control.Monad.Catch
import Control.Monad.IO.Class
import Crypto.Hash.Algorithms
import Data.Aeson (decodeStrict')
import Data.Default
import qualified Data.Map.Strict as M
import Data.Maybe
import qualified Data.Text as T
import qualified Data.Text.Encoding as T
import qualified Data.Text.IO as T
import qualified Data.Vector as V
import Options.Applicative
import System.LogLevel

import Chainweb.BlockHeader
import Chainweb.BlockHeaderDB.RestAPI.Client
import Chainweb.BlockHeaderDB.Internal
import Chainweb.BlockHeight
import Chainweb.Crypto.MerkleLog
import Chainweb.Logger
import Chainweb.Miner.Pact
import Chainweb.Pact.Backend.RelationalCheckpointer
import Chainweb.Pact.Backend.Types
import Chainweb.Pact.Backend.Utils
import Chainweb.Pact.PactService
import Chainweb.Pact.PactService.ExecBlock
import Chainweb.Pact.RestAPI.Server
import Chainweb.Pact.Service.Types
import Chainweb.Pact.TransactionExec
import Chainweb.Pact.Types
import Chainweb.Payload
import Chainweb.Payload.PayloadStore
import Chainweb.Payload.PayloadStore.InMemory
import Chainweb.Payload.RestAPI.Client
import Chainweb.SPV
import Chainweb.Transaction
import Chainweb.Utils
import Chainweb.Utils.Paging
import Chainweb.Version
import Chainweb.Version.Guards
import Chainweb.Version.Mainnet
import Chainweb.Version.Registry

import Network.Connection
import Network.HTTP.Client.TLS
import Servant.Client.Core
import Servant.Client

import Chainweb.Storage.Table.RocksDB

import Pact.Gas
import Pact.Interpreter
import Pact.Native
import Pact.Runtime.Utils
import Pact.Typechecker
import Pact.Types.Command
import Pact.Types.Hash
import Pact.Types.Info
import Pact.Types.Logger
import Pact.Types.Namespace
import Pact.Types.Persistence
import Pact.Types.Pretty
import Pact.Types.RPC
import Pact.Types.Runtime (runEval,keys,RefStore(..))
import Pact.Types.SPV
import Pact.Types.Term
import Pact.Types.Typecheck

import qualified Pact.JSON.Encode as J

import Utils.Logging.Trace

data SimConfig = SimConfig
    { scDbDir :: FilePath
      -- ^ db dir containing sqlite pact db files
    , scTxIndex :: Maybe Int
      -- ^ index in payload transactions list
    , scApiHostUrl :: BaseUrl
    , scRange :: (BlockHeight,BlockHeight)
    , scChain :: ChainId
    , scVersion :: ChainwebVersion
    , scGasLog :: Bool
    , scTypecheck :: Bool
    }

simulate :: SimConfig -> IO ()
simulate sc@(SimConfig dbDir txIdx' _ _ cid ver gasLog doTypecheck) = do
  cenv <- setupClient sc
  (parent:hdrs) <- fetchHeaders sc cenv
  pwos <- fetchOutputs sc cenv hdrs
  withSqliteDb cid cwLogger dbDir False $ \sqlenv -> do
    cpe@(CheckpointEnv cp _) <-
      initRelationalCheckpointer (initBlockState defaultModuleCacheLimit 0) sqlenv logger ver cid
    bracket_
      (_cpBeginCheckpointerBatch cp)
      (_cpDiscardCheckpointerBatch cp) $ case (txIdx',doTypecheck) of
        (Just txIdx,_) -> do -- single-tx simulation
          let PayloadWithOutputs txs md _ _ _ _ :: PayloadWithOutputs = head pwos
          miner <- decodeStrictOrThrow $ _minerData md
          let Transaction tx = fst $ txs V.! txIdx
          cmdTx <- decodeStrictOrThrow tx
          case validateCommand cmdTx of
            Left _ -> error "bad cmd"
            Right cmdPwt -> do
              let cmd = payloadObj <$> cmdPwt
                  txc = txContext parent cmd
              PactDbEnv' pde <-
                _cpRestore cp $ Just (succ (_blockHeight parent), _blockHash parent)
              mc <- readInitModules logger pde txc
              T3 !cr _mc _ <-
                trace (logFunction cwLogger) "applyCmd" () 1 $
                  applyCmd ver logger gasLogger pde miner (getGasModel txc)
                  txc noSPVSupport cmd (initGas cmdPwt) mc ApplySend
              T.putStrLn (J.encodeText (J.Array <$> cr))
        (_,True) -> do
          PactDbEnv' pde <-
              _cpRestore cp $ Just (succ (_blockHeight parent), _blockHash parent)
          let refStore = RefStore nativeDefs
              pd = ctxToPublicData $ TxContext (ParentHeader parent) def
              loadMod = fmap inlineModuleData . getModule (def :: Info)
          ee <- setupEvalEnv pde Nothing Local (initMsgData pactInitialHash) refStore freeGasEnv
              permissiveNamespacePolicy noSPVSupport pd def
          void $ runEval def ee $ do
            mods <- keys def Modules
            coin <- loadMod "coin"
            let dynEnv = M.singleton "fungible-v2" coin
            forM mods $ \mn -> do
              md <- loadMod mn
              case _mdModule md of
                MDInterface _ -> return ()
                MDModule _ -> do
                  tcr :: Either CheckerException ([TopLevel Node],[Failure]) <-
                    try $ liftIO $ typecheckModule False dynEnv md
                  case tcr of
                    Left (CheckerException ei e) ->
                      liftIO $ putStrLn $ "TC_FAILURE: " ++ showPretty mn ++ ": "
                        ++ renderInfo ei ++ ": " ++ showPretty e
                    Right (_,[]) -> liftIO $ putStrLn $ "TC_SUCCESS: " ++ showPretty mn
                    Right (_,fails) ->
                      liftIO $ putStrLn $ "TC_FAILURE: " ++ showPretty mn ++ ": "
                      ++ "Unable to resolve all types: " ++ show (length fails) ++ " failures"


        (Nothing,False) -> do -- blocks simulation
          paydb <- newPayloadDb
          withRocksDb "txsim-rocksdb" modernDefaultOptions $ \rdb ->
            withBlockHeaderDb rdb ver cid $ \bdb -> do
              let pse = PactServiceEnv Nothing cpe paydb bdb getGasModel readRewards 0 ferr
                        ver True False logger gasLogger (pactLoggers cwLogger) False 1 defaultBlockGasLimit cid
                  pss = PactServiceState Nothing mempty (ParentHeader parent) noSPVSupport
              evalPactServiceM pss pse $ doBlock True parent (zip hdrs pwos)


  where

    cwLogger = genericLogger Debug T.putStrLn
    initGas cmd = initialGasOf (_cmdPayload cmd)
    logger = newLogger (pactLoggers cwLogger) "TxSimulator"
    gasLogger | gasLog = Just logger
              | otherwise = Nothing
    txContext parent cmd = TxContext (ParentHeader parent) $ publicMetaOf cmd
    ferr e _ = throwM e

    doBlock
        :: CanReadablePayloadCas cas
        => Bool
        -> BlockHeader
        -> [(BlockHeader,PayloadWithOutputs)]
        -> PactServiceM cas ()
    doBlock _ _ [] = return ()
    doBlock initMC parent ((hdr,pwo):rest) = do
      !cp <- getCheckpointer
      pde'@(PactDbEnv' pde) <-
          liftIO $ _cpRestore cp $ Just (succ (_blockHeight parent), _blockHash parent)
      when initMC $ do
        mc <- liftIO $ readInitModules logger pde (TxContext (ParentHeader parent) def)
        updateInitCache mc
      psParentHeader .= ParentHeader parent
      liftIO (spvSim sc hdr pwo) >>= assign psSpvSupport
      _r <- trace (logFunction cwLogger) "execBlock" () 1 $
          execBlock hdr (payloadWithOutputsToPayloadData pwo) pde'
      liftIO $ _cpSave cp (_blockHash hdr)
      doBlock False hdr rest

-- | Block-scoped SPV mock by matching cont proofs to payload txs.
-- Transactions are eliminated by searching for matching proof in input;
-- there should always be as many exact matches as proofs.
spvSim :: SimConfig -> BlockHeader -> PayloadWithOutputs -> IO SPVSupport
spvSim sc bh pwo = do
  mv <- newMVar (V.toList (_payloadWithOutputsTransactions pwo))
  return $ SPVSupport (_spvSupport noSPVSupport) (go mv)
  where
    go mv cp = modifyMVar mv $ searchOuts cp
    searchOuts _ [] = return ([],Left "spv: proof not found")
    searchOuts cp@(ContProof pf) ((Transaction ti,TransactionOutput _o):txs) =
      case codecDecode (chainwebPayloadCodec (pactParserVersion (scVersion sc) (_chainId bh) (_blockHeight bh))) ti of
        Left {} -> internalError "input decode failed"
        Right cmd -> case _pPayload $ payloadObj $ _cmdPayload cmd of
          Continuation cm | _cmProof cm == Just cp -> do
            -- the following adapted from Chainweb.Pact.SPV.verifyCont with matching errors
            t <- decodeB64UrlNoPaddingText $ T.decodeUtf8 pf
            case decodeStrict' t of
              Nothing -> internalError "unable to decode continuation proof"
              Just (TransactionOutputProof pcid p :: TransactionOutputProof SHA512t_256) -> do
                unless (pcid == scChain sc) $
                  internalError "cannot redeem continuation proof on wrong target chain"
                TransactionOutput tout <- proofSubject p
                case decodeStrict' tout :: Maybe (CommandResult Hash) of
                  Nothing -> internalError "unable to decode spv transaction output"
                  Just cro -> case _crContinuation cro of
                    Nothing -> return (txs,Left "no pact exec found in command result")
                    Just pe -> return (txs,Right pe)
          _ -> searchOuts cp txs

setupClient :: SimConfig -> IO ClientEnv
setupClient sc = flip mkClientEnv (scApiHostUrl sc) <$> newTlsManagerWith mgrSettings
  where
    mgrSettings = mkManagerSettings
        (TLSSettingsSimple True False False)
        Nothing

-- | note, fetches [low - 1, hi] to have parent headers
fetchHeaders :: SimConfig -> ClientEnv -> IO [BlockHeader]
fetchHeaders sc cenv = do
  r <- (`runClientM` cenv) $
      headersClient (scVersion sc) (scChain sc) Nothing Nothing
      (Just $ fromIntegral $ pred $ fst $ scRange sc)
      (Just $ fromIntegral $ snd $ scRange sc)
  case r of
    Left e -> throwM e
    Right p -> return $! _pageItems p

fetchOutputs :: SimConfig -> ClientEnv -> [BlockHeader] -> IO [PayloadWithOutputs]
fetchOutputs sc cenv bhs = do
  r <- (`runClientM` cenv) $ do
    outputsBatchClient (scVersion sc) (scChain sc) (map _blockPayloadHash bhs)
  case r of
    Left e -> throwM e
    Right ps -> return ps

simulateMain :: IO ()
simulateMain = do
<<<<<<< HEAD
  execParser opts >>= \(d,s,e,i,h,c,v,g,r) -> do
    vv <- chainwebVersionFromText (T.pack v)
=======
  execParser opts >>= \(d,s,e,i,h,c,v,g) -> do
    vv <- findKnownVersion $ ChainwebVersionName (T.pack v)
>>>>>>> 986c7d20
    cc <- chainIdFromText (T.pack c)
    u <- parseBaseUrl h
    let rng = (fromIntegral @Integer s,fromIntegral @Integer (fromMaybe s e))
    simulate $ SimConfig d i u rng cc vv g r
  where
    opts = info (parser <**> helper)
        (fullDesc <> progDesc "Single Transaction simulator")
    parser = (,,,,,,,,)
        <$> strOption
             (short 'd'
              <> metavar "DBDIR"
              <> help "Pact database directory")
        <*> option auto
             (short 's'
              <> metavar "START_BLOCK_HEIGHT"
              <> help "Starting block height")
        <*> optional (option auto
             (short 'e'
              <> metavar "END_BLOCK_HEIGHT"
              <> help "Ending block height, if running more than one block"))
        <*> optional (option auto
             (short 'i'
              <> metavar "INDEX"
              <> help "Transaction index in payload list. If provided, only runs first block with this tx."))
        <*> (fromMaybe "api.chainweb.com" <$> optional (strOption
             (short 'h'
              <> metavar "API_HOST"
              <> help "API host, default is api.chainweb.com")))
        <*> (strOption
             (short 'c'
              <> metavar "CHAIN"
              <> help "Chain ID"))
        <*> (fromMaybe (show Mainnet01) <$> optional (strOption
             (short 'v'
              <> metavar "VERSION"
              <> help ("Chainweb version, default is "
                       ++ show Mainnet01))))
        <*> switch
             (short 'g'
              <> help "Enable gas logging")
        <*> switch
             (short 't'
              <> help "Typecheck modules")<|MERGE_RESOLUTION|>--- conflicted
+++ resolved
@@ -253,13 +253,8 @@
 
 simulateMain :: IO ()
 simulateMain = do
-<<<<<<< HEAD
   execParser opts >>= \(d,s,e,i,h,c,v,g,r) -> do
-    vv <- chainwebVersionFromText (T.pack v)
-=======
-  execParser opts >>= \(d,s,e,i,h,c,v,g) -> do
     vv <- findKnownVersion $ ChainwebVersionName (T.pack v)
->>>>>>> 986c7d20
     cc <- chainIdFromText (T.pack c)
     u <- parseBaseUrl h
     let rng = (fromIntegral @Integer s,fromIntegral @Integer (fromMaybe s e))
