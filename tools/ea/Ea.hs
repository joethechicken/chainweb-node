--- conflicted
+++ resolved
@@ -1,8 +1,4 @@
-<<<<<<< HEAD
-{-# LANGUAGE DataKinds #-}
 {-# LANGUAGE FlexibleContexts #-}
-=======
->>>>>>> e0608435
 {-# LANGUAGE FlexibleInstances #-}
 {-# LANGUAGE LambdaCase #-}
 {-# LANGUAGE OverloadedStrings #-}
@@ -40,17 +36,11 @@
 import qualified Data.Text as T
 import qualified Data.Text.Encoding as TE
 import qualified Data.Text.IO as TIO
-import qualified Data.Text.Lazy.IO as TL
+import qualified Data.Text.Lazy as TL
 import qualified Data.Text.Lazy.Builder as TB
 import Data.Traversable
 import qualified Data.Vector as V
-<<<<<<< HEAD
-=======
-import qualified Data.Yaml as Yaml
 import GHC.Exts(the)
-
-import Ea.Genesis
->>>>>>> e0608435
 
 import System.IO.Temp
 import System.LogLevel (LogLevel(..))
@@ -182,52 +172,7 @@
             T2 payloadWO _ <- withSqliteDb cid logger pactDbDir False $ \env ->
                 withPactService v cid logger bhdb pdb env testPactServiceConfig $
                     execNewGenesisBlock noMiner (V.fromList cwTxs)
-<<<<<<< HEAD
-            TL.writeFile
-                path
-                (TB.toLazyText $ payloadModuleCode tag payloadWO)
-  where
-    cid = someChainId v
-    path = T.unpack $ "src/Chainweb/BlockHeader/Genesis/" <> tag <> "Payload.hs"
-=======
-
-            let
-                payloadYaml = TE.decodeUtf8 $ Yaml.encode payloadWO
-
-                -- Encode yaml as list of Haskell string literals. The extra empty line
-                -- at the end is for backward compatibility.
-                payloadHaskell
-                    = "    [ "
-                    <> T.intercalate "\n    , " (quoted <$> (T.lines payloadYaml <> [""]))
-                    <> "\n    ]"
-            return $! T.unlines $ startModule tag <> [payloadHaskell]
-    -- cid = someChainId v
-  where
-    quoted t = "\"" <> t <> "\""
-
-
-startModule :: Text -> [Text]
-startModule tag =
-    [ "{-# LANGUAGE OverloadedStrings #-}"
-    , ""
-    , "-- This module is auto-generated. DO NOT EDIT IT MANUALLY."
-    , ""
-    , "module Chainweb.BlockHeader.Genesis." <> tag <> "Payload ( payloadBlock ) where"
-    , ""
-    , "import Data.Text.Encoding (encodeUtf8)"
-    , "import qualified Data.Text as T"
-    , "import Data.Yaml (decodeThrow)"
-    , ""
-    , "import Chainweb.Payload (PayloadWithOutputs)"
-    , "import Chainweb.Utils (fromJuste)"
-    , ""
-    , "payloadBlock :: PayloadWithOutputs"
-    , "payloadBlock = fromJuste $ decodeThrow $ encodeUtf8 $ T.unlines"
-    ]
-
-mkTx :: FilePath -> IO (Command Text)
-mkTx yamlFile = snd <$> mkApiReq yamlFile
->>>>>>> e0608435
+            return $ TL.toStrict $ TB.toLazyText $ payloadModuleCode tag payloadWO
 
 mkChainwebTxs :: [FilePath] -> IO [ChainwebTransaction]
 mkChainwebTxs txFiles = mkChainwebTxs' =<< traverse mkTx txFiles
@@ -258,9 +203,7 @@
     , ""
     , "-- This module is auto-generated. DO NOT EDIT IT MANUALLY."
     , ""
-    , "module Chainweb.BlockHeader.Genesis." <> tag <> "Payload"
-    , "( payloadBlock"
-    , ") where"
+    , "module Chainweb.BlockHeader.Genesis." <> tag <> "Payload ( payloadBlock ) where"
     , ""
     , "import qualified Data.Text as T"
     , "import qualified Data.Vector as V"
