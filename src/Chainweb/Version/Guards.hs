--- conflicted
+++ resolved
@@ -43,18 +43,12 @@
     , chainweb220Pact
     , chainweb221Pact
     , chainweb222Pact
-<<<<<<< HEAD
-=======
     , chainweb223Pact
->>>>>>> 6996c54f
     , pact44NewTrans
     , pactParserVersion
     , maxBlockGasLimit
     , validPPKSchemes
-<<<<<<< HEAD
-=======
     , isWebAuthnPrefixLegal
->>>>>>> 6996c54f
     , validKeyFormats
 
     -- ** BlockHeader Validation Guards
@@ -252,12 +246,9 @@
 chainweb222Pact :: ChainwebVersion -> ChainId -> BlockHeight -> Bool
 chainweb222Pact = checkFork atOrAfter Chainweb222Pact
 
-<<<<<<< HEAD
-=======
 chainweb223Pact :: ChainwebVersion -> ChainId -> BlockHeight -> Bool
 chainweb223Pact = checkFork atOrAfter Chainweb223Pact
 
->>>>>>> 6996c54f
 pactParserVersion :: ChainwebVersion -> ChainId -> BlockHeight -> PactParserVersion
 pactParserVersion v cid bh
     | chainweb213Pact v cid bh = PactParserChainweb213
@@ -278,11 +269,6 @@
   then [ED25519, WebAuthn]
   else [ED25519]
 
-<<<<<<< HEAD
-validKeyFormats :: ChainwebVersion -> ChainId -> BlockHeight -> [PublicKeyText -> Bool]
-validKeyFormats v cid bh =
-  if chainweb221Pact v cid bh
-=======
 isWebAuthnPrefixLegal :: ChainwebVersion -> ChainId -> BlockHeight -> IsWebAuthnPrefixLegal
 isWebAuthnPrefixLegal v cid bh =
     if chainweb222Pact v cid bh
@@ -292,6 +278,5 @@
 validKeyFormats :: ChainwebVersion -> ChainId -> BlockHeight -> [PublicKeyText -> Bool]
 validKeyFormats v cid bh =
   if chainweb222Pact v cid bh
->>>>>>> 6996c54f
   then [ed25519HexFormat, webAuthnFormat]
   else [ed25519HexFormat]