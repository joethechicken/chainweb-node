--- conflicted
+++ resolved
@@ -67,12 +67,8 @@
             Chainweb219Pact -> AllChains $ ForkAtBlockHeight $ BlockHeight 550
             Chainweb220Pact -> AllChains $ ForkAtBlockHeight $ BlockHeight 560
             Chainweb221Pact -> AllChains $ ForkAtBlockHeight $ BlockHeight 580
-<<<<<<< HEAD
-            Chainweb222Pact -> AllChains $ ForkAtBlockHeight $ BlockHeight 600
-=======
             Chainweb222Pact -> AllChains $ ForkAtBlockHeight $ BlockHeight 590
             Chainweb223Pact -> AllChains ForkNever
->>>>>>> 6996c54f
 
     , _versionUpgrades = foldr (chainZip HM.union) (AllChains mempty)
         [ forkUpgrades devnet
