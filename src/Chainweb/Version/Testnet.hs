--- conflicted
+++ resolved
@@ -98,30 +98,6 @@
             [ [(unsafeChainId i, ForkAtBlockHeight $ BlockHeight 1) | i <- [0..9]]
             , [(unsafeChainId i, ForkAtBlockHeight $ BlockHeight 337_000) | i <- [10..19]]
             ]
-<<<<<<< HEAD
-        PactBackCompat_v16 -> AllChains 0
-        ModuleNameFix -> AllChains 2
-        SkipTxTimingValidation -> AllChains 1
-        OldTargetGuard -> AllChains 0
-        SkipFeatureFlagValidation -> AllChains 0
-        ModuleNameFix2 -> AllChains 289_966 -- ~ 2020-07-13
-        OldDAGuard -> AllChains 318_204 -- ~ 2020-07-23 16:00:00
-        PactEvents -> AllChains 660_000
-        SPVBridge -> AllChains 820_000 -- 2021-01-14T17:12:02
-        Pact4Coin3 -> AllChains 1_261_000  -- 2021-06-17T15:54:14
-        EnforceKeysetFormats -> AllChains 1_701_000 -- 2021-11-18T17:54:36
-        Pact420 -> AllChains 1_862_000  -- 2021-06-19T03:34:05
-        CheckTxHash -> AllChains 1_889_000 -- 2022-01-24T04:19:24
-        Chainweb213Pact -> AllChains 1_974_556  -- 2022-02-25 00:00:00
-        Chainweb214Pact -> AllChains 2_134_331  -- 2022-04-21T12:00:00Z
-        Chainweb215Pact -> AllChains 2_295_437  -- 2022-06-16T12:00:00+00:00
-        Pact44NewTrans -> AllChains 2_500_369 -- Todo: add date
-        Chainweb216Pact -> AllChains 2_516_739  -- 2022-09-01 12:00:00+00:00
-        Chainweb217Pact -> AllChains 2_777_367  -- 2022-12-01 12:00:00+00:00
-        Chainweb218Pact -> AllChains 3_038_343  -- 2023-03-02 12:00:00+00:00
-        Chainweb219Pact -> AllChains 3_299_753 -- 2023-06-01 12:00:00+00:00
-        Chainweb220Pact -> AllChains maxBound
-=======
         PactBackCompat_v16 -> AllChains $ ForkAtBlockHeight $ BlockHeight 0
         ModuleNameFix -> AllChains $ ForkAtBlockHeight $ BlockHeight 2
         SkipTxTimingValidation -> AllChains $ ForkAtBlockHeight $ BlockHeight 1
@@ -143,7 +119,7 @@
         Chainweb217Pact -> AllChains $ ForkAtBlockHeight $ BlockHeight 2_777_367  -- 2022-12-01 12:00:00+00:00
         Chainweb218Pact -> AllChains $ ForkAtBlockHeight $ BlockHeight 3_038_343  -- 2023-03-02 12:00:00+00:00
         Chainweb219Pact -> AllChains $ ForkAtBlockHeight $ BlockHeight 3_299_753 -- 2023-06-01 12:00:00+00:00
->>>>>>> e0608435
+        Chainweb220Pact -> AllChains $ ForkAtBlockHeight $ maxBound
 
     , _versionGraphs =
         (to20ChainsTestnet, twentyChainGraph) `Above`
