{-# LANGUAGE BangPatterns #-}
{-# LANGUAGE DataKinds #-}
{-# LANGUAGE FlexibleContexts #-}
{-# LANGUAGE LambdaCase #-}
{-# LANGUAGE OverloadedStrings #-}
{-# LANGUAGE ScopedTypeVariables #-}
{-# LANGUAGE TupleSections #-}
{-# LANGUAGE TypeApplications #-}
{-# LANGUAGE TypeFamilies #-}

-- |
-- Module: Chainweb.BlockHeaderDB.RestAPI.Server
-- Copyright: Copyright © 2018 Kadena LLC.
-- License: MIT
-- Maintainer: Lars Kuhtz <lars@kadena.io>
-- Stability: experimental
--
-- Server implementation of the BlockHeader database REST API
--
module Chainweb.BlockHeaderDB.RestAPI.Server
(
  someBlockHeaderDbServer
, someBlockHeaderDbServers
<<<<<<< HEAD
, newBlockHeaderDbServer

-- * Single Chain Server
, blockHeaderDbApp
, blockHeaderDbApiLayout
=======
, someP2pBlockHeaderDbServer
, someP2pBlockHeaderDbServers
>>>>>>> c39ad55c

-- * Header Stream Server
, someHeaderStreamServer
, headerStreamServer
) where

import Control.Applicative
import Control.Lens hiding (children, (.=))
import Control.Monad
import Control.Monad.IO.Class

import Data.Aeson
import Data.Binary.Builder (fromByteString, fromLazyByteString)
import qualified Data.ByteString as BS
import qualified Data.ByteString.Base16 as B16
import Data.Bytes.Put
import Data.ByteString.Short (fromShort)
import Data.Foldable
import Data.Functor.Of
import Data.IORef
import Data.Maybe
import Data.Proxy
import Data.Text.Encoding (decodeUtf8)

import Network.HTTP.Types
import qualified Network.Wai as Wai
import Network.Wai.EventSource (ServerEvent(..), eventSourceAppIO)

import Prelude hiding (lookup)

import Servant.API hiding (QueryParam)
import Servant.Server

import qualified Streaming.Prelude as SP

import Web.DeepRoute
import Web.DeepRoute.Wai

-- internal modules

import Chainweb.BlockHeader
import Chainweb.BlockHeaderDB
import Chainweb.BlockHeaderDB.RestAPI
import Chainweb.ChainId
import Chainweb.CutDB (CutDb, blockDiffStream, cutDbPayloadDb)
import Chainweb.Difficulty (showTargetHex)
import Chainweb.Payload
import Chainweb.Payload.PayloadStore
import Chainweb.PowHash (powHashBytes)
import Chainweb.RestAPI.Orphans ()
import Chainweb.RestAPI.Utils
import Chainweb.TreeDB
import Chainweb.Utils.Paging
import Chainweb.Version

import Chainweb.Storage.Table

-- -------------------------------------------------------------------------- --
-- Handler Tools

checkKey
    :: MonadIO m
    => TreeDb db
    => ToJSON (DbKey db)
    => db
    -> DbKey db
    -> m (DbKey db)
checkKey !db !k = liftIO $ lookup db k >>= \case
    Nothing -> jsonErrorWithStatus notFound404 $ object
        [ "reason" .= ("key not found" :: String)
        , "key" .= k
        ]
    Just _ -> pure k

-- | Confirm if keys comprising the given bounds exist within a `TreeDb`.
--
checkBounds
    :: MonadIO m
    => ToJSON (DbKey db)
    => TreeDb db
    => db
    -> BranchBounds db
    -> m (BranchBounds db)
checkBounds db b = b
    <$ traverse_ (checkKey db . _getUpperBound) (_branchBoundsUpper b)

-- -------------------------------------------------------------------------- --
-- Handlers

defaultKeyLimit :: Num a => a
defaultKeyLimit = 4096

defaultEntryLimit :: Num a => a
defaultEntryLimit = 360

p2pEntryLimit :: Num a => a
p2pEntryLimit = 20

-- | Query Branch Hashes of the database.
--
-- Cf. "Chainweb.BlockHeaderDB.RestAPI" for more details
--
branchHashesHandler
    :: (TreeDb db, MonadIO m)
    => ToJSON (DbKey db)
    => db
    -> Maybe Limit
    -> Maybe (NextItem (DbKey db))
    -> Maybe MinRank
    -> Maybe MaxRank
    -> BranchBounds db
    -> m (Page (NextItem (DbKey db)) (DbKey db))
branchHashesHandler db limit next minr maxr bounds = do
    nextChecked <- traverse (traverse $ checkKey db) next
    checkedBounds <- checkBounds db bounds
    liftIO
        $ branchKeys db nextChecked (succ <$> effectiveLimit) minr maxr
            (_branchBoundsLower checkedBounds)
            (_branchBoundsUpper checkedBounds)
        $ finiteStreamToPage id effectiveLimit . void
  where
    effectiveLimit = min defaultKeyLimit <$> (limit <|> Just defaultKeyLimit)

-- | Query Branch Headers of the database.
--
-- Cf. "Chainweb.BlockHeaderDB.RestAPI" for more details
--
branchHeadersHandler
    :: TreeDb db
    => MonadIO m
    => ToJSON (DbKey db)
    => db
    -> Limit
        -- ^ max limit
    -> Maybe Limit
    -> Maybe (NextItem (DbKey db))
    -> Maybe MinRank
    -> Maybe MaxRank
    -> BranchBounds db
<<<<<<< HEAD
    -> m (Page (NextItem (DbKey db)) (DbEntry db))
branchHeadersHandler db limit next minr maxr bounds = do
=======
    -> Handler (Page (NextItem (DbKey db)) (DbEntry db))
branchHeadersHandler db maxLimit limit next minr maxr bounds = do
>>>>>>> c39ad55c
    nextChecked <- traverse (traverse $ checkKey db) next
    checkedBounds <- checkBounds db bounds
    liftIO
        $ branchEntries db nextChecked (succ <$> effectiveLimit) minr maxr
            (_branchBoundsLower checkedBounds)
            (_branchBoundsUpper checkedBounds)
        $ finiteStreamToPage key effectiveLimit . void
  where
    effectiveLimit = min maxLimit <$> (limit <|> Just maxLimit)

-- | Every `TreeDb` key within a given range.
--
-- Cf. "Chainweb.BlockHeaderDB.RestAPI" for more details
--
hashesHandler
    :: TreeDb db
    => MonadIO m
    => ToJSON (DbKey db)
    => db
    -> Maybe Limit
    -> Maybe (NextItem (DbKey db))
    -> Maybe MinRank
    -> Maybe MaxRank
    -> m (Page (NextItem (DbKey db)) (DbKey db))
hashesHandler db limit next minr maxr = do
    nextChecked <- traverse (traverse $ checkKey db) next
    liftIO
        $ keys db nextChecked (succ <$> effectiveLimit) minr maxr
        $ finitePrefixOfInfiniteStreamToPage id effectiveLimit
        . void
  where
    effectiveLimit = min defaultKeyLimit <$> (limit <|> Just defaultKeyLimit)

-- | Every `TreeDb` entry within a given range.
--
-- Cf. "Chainweb.BlockHeaderDB.RestAPI" for more details
--
headersHandler
    :: TreeDb db
    => MonadIO m
    => ToJSON (DbKey db)
    => db
    -> Limit
        -- ^ max limit
    -> Maybe Limit
    -> Maybe (NextItem (DbKey db))
    -> Maybe MinRank
    -> Maybe MaxRank
<<<<<<< HEAD
    -> m (Page (NextItem (DbKey db)) (DbEntry db))
headersHandler db limit next minr maxr = do
=======
    -> Handler (Page (NextItem (DbKey db)) (DbEntry db))
headersHandler db maxLimit limit next minr maxr = do
>>>>>>> c39ad55c
    nextChecked <- traverse (traverse $ checkKey db) next
    liftIO
        $ entries db nextChecked (succ <$> effectiveLimit) minr maxr
        $ finitePrefixOfInfiniteStreamToPage key effectiveLimit . void
  where
    effectiveLimit = min maxLimit <$> (limit <|> Just maxLimit)

-- | Query a single 'BlockHeader' by its 'BlockHash'
--
-- Cf. "Chainweb.BlockHeaderDB.RestAPI" for more details
--
headerHandler
    :: MonadIO m
    => ToJSON (DbKey db)
    => TreeDb db
    => db
    -> DbKey db
    -> m (DbEntry db)
headerHandler db k = liftIO $ lookup db k >>= \case
    Nothing -> jsonErrorWithStatus notFound404 $ object
        [ "reason" .= ("key not found" :: String)
        , "key" .= k
        ]
    Just e -> pure e

-- -------------------------------------------------------------------------- --
-- BlockHeaderDB API Server

-- Full BlockHeader DB API (used for Service API)
--
blockHeaderDbServer :: BlockHeaderDb_ v c -> Server (BlockHeaderDbApi v c)
blockHeaderDbServer (BlockHeaderDb_ db)
    = hashesHandler db
    :<|> headersHandler db defaultEntryLimit
    :<|> headerHandler db
    :<|> branchHashesHandler db
    :<|> branchHeadersHandler db defaultEntryLimit

<<<<<<< HEAD
-- -------------------------------------------------------------------------- --
-- Application for a single BlockHeaderDB

newBlockHeaderDbServer
    :: Route (BlockHeaderDb -> Application)
newBlockHeaderDbServer = fold
    [ choice "hash" $ fold
        [ choice "branch" $ terminus methodPost "application/json" $ \db req resp -> do
            ((limit, next), (minheight, maxheight)) <-
                getParams req $ (,) <$> pageParams <*> filterParams
            resp . responseJSON ok200 [] =<< branchHashesHandler db limit next minheight maxheight =<< requestFromJSON req
        , terminus methodGet "application/json" $ \db req resp -> do
            ((limit, next), (minheight, maxheight)) <-
                getParams req $ (,) <$> pageParams <*> filterParams
            resp . responseJSON ok200 [] =<< hashesHandler db limit next minheight maxheight
        ]
    , choice "header" $ fold
        [ choice "branch" $ terminus'
            [ (methodPost, "application/json",) $ \db req resp -> do
                ((limit, next), (minheight, maxheight)) <-
                    getParams req $ (,) <$> pageParams <*> filterParams
                resp . responseJSON ok200 [] =<< branchHeadersHandler db limit next minheight maxheight =<< requestFromJSON req
            , (methodPost, "application/json'blockheader-encoding=object",) $ \db req resp -> do
                ((limit, next), (minheight, maxheight)) <-
                    getParams req $ (,) <$> pageParams <*> filterParams
                resp . responseJSON ok200 [] . fmap ObjectEncoded =<< branchHeadersHandler db limit next minheight maxheight =<< requestFromJSON req
            ]
        , terminus'
            [ (methodGet, "application/json",) $ \db req resp -> do
                ((limit, next), (minheight, maxheight)) <-
                    getParams req $ (,) <$> pageParams <*> filterParams
                resp . responseJSON ok200 [] =<< headersHandler db limit next minheight maxheight
            , (methodGet, "application/json;blockheader-encoding=object",) $ \db req resp -> do
                ((limit, next), (minheight, maxheight)) <-
                    getParams req $ (,) <$> pageParams <*> filterParams
                resp . responseJSON ok200 [] . fmap ObjectEncoded =<< headersHandler db limit next minheight maxheight
            ]
        , capture $ terminus'
            [ (methodGet, "application/json",) $ \bh db _ resp -> do
                resp . responseJSON ok200 [] =<< headerHandler db bh
            , (methodGet, "application/json;blockheader-encoding=object",) $ \bh db _ resp ->
                resp . responseJSON ok200 [] . ObjectEncoded =<< headerHandler db bh
            , (methodGet, "application/octet-stream",) $ \bh db _ resp ->
                resp . Wai.responseLBS ok200 [] . runPutL . encodeBlockHeader =<< headerHandler db bh
            ]
        ]
    ]
    where
    pageParams = (,) <$> limitParam <*> nextParam
    limitParam = queryParamMaybe "limit"
    nextParam = queryParamMaybe "next"
    minHeightParam = queryParamMaybe "minheight"
    maxHeightParam = queryParamMaybe "maxheight"
    filterParams = (,) <$> minHeightParam <*> maxHeightParam

blockHeaderDbApp
    :: forall v c
    . KnownChainwebVersionSymbol v
    => KnownChainIdSymbol c
    => BlockHeaderDb_ v c
    -> Application
blockHeaderDbApp db = serve (Proxy @(BlockHeaderDbApi v c)) (blockHeaderDbServer db)

blockHeaderDbApiLayout
    :: forall v c
    . KnownChainwebVersionSymbol v
    => KnownChainIdSymbol c
    => BlockHeaderDb_ v c
    -> IO ()
blockHeaderDbApiLayout _ = T.putStrLn $ layout (Proxy @(BlockHeaderDbApi v c))
=======
-- Restricted P2P BlockHeader DB API
--
p2pBlockHeaderDbServer :: BlockHeaderDb_ v c -> Server (P2pBlockHeaderDbApi v c)
p2pBlockHeaderDbServer (BlockHeaderDb_ db)
    = headersHandler db p2pEntryLimit
    :<|> headerHandler db
    :<|> branchHeadersHandler db p2pEntryLimit
>>>>>>> c39ad55c

-- -------------------------------------------------------------------------- --
-- Multichain Server

someBlockHeaderDbServer :: SomeBlockHeaderDb -> SomeServer
someBlockHeaderDbServer (SomeBlockHeaderDb (db :: BlockHeaderDb_ v c))
    = SomeServer (Proxy @(BlockHeaderDbApi v c)) (blockHeaderDbServer db)

someBlockHeaderDbServers :: ChainwebVersion -> [(ChainId, BlockHeaderDb)] -> SomeServer
someBlockHeaderDbServers v = mconcat
    . fmap (someBlockHeaderDbServer . uncurry (someBlockHeaderDbVal v))

someP2pBlockHeaderDbServer :: SomeBlockHeaderDb -> SomeServer
someP2pBlockHeaderDbServer (SomeBlockHeaderDb (db :: BlockHeaderDb_ v c))
    = SomeServer (Proxy @(P2pBlockHeaderDbApi v c)) (p2pBlockHeaderDbServer db)

someP2pBlockHeaderDbServers :: ChainwebVersion -> [(ChainId, BlockHeaderDb)] -> SomeServer
someP2pBlockHeaderDbServers v = mconcat
    . fmap (someP2pBlockHeaderDbServer . uncurry (someBlockHeaderDbVal v))

-- -------------------------------------------------------------------------- --
-- BlockHeader Event Stream

<<<<<<< HEAD
headerStreamServer :: PayloadCasLookup cas => CutDb cas -> Route Wai.Application
headerStreamServer db =
    choice "header" $
        choice "updates" $
            terminus methodGet "text/event-stream" $ headerStreamHandler db

someHeaderStreamServer :: PayloadCasLookup cas => ChainwebVersion -> CutDb cas -> SomeServer
someHeaderStreamServer (FromSingChainwebVersion (SChainwebVersion :: Sing v)) cdb =
    SomeServer (Proxy @(HeaderStreamApi v)) $ Tagged $ headerStreamHandler cdb

headerStreamHandler :: forall cas. PayloadCasLookup cas => CutDb cas -> Wai.Application
headerStreamHandler db = \req resp -> do
=======
someHeaderStreamServer :: CanReadablePayloadCas tbl => ChainwebVersion -> CutDb tbl -> SomeServer
someHeaderStreamServer (FromSingChainwebVersion (SChainwebVersion :: Sing v)) cdb =
    SomeServer (Proxy @(HeaderStreamApi v)) $ headerStreamServer cdb

headerStreamServer
    :: forall tbl (v :: ChainwebVersionT)
    .  CanReadablePayloadCas tbl
    => CutDb tbl
    -> Server (HeaderStreamApi v)
headerStreamServer cdb = headerStreamHandler cdb

headerStreamHandler :: forall tbl. CanReadablePayloadCas tbl => CutDb tbl -> Tagged Handler Application
headerStreamHandler db = Tagged $ \req resp -> do
>>>>>>> c39ad55c
    streamRef <- newIORef $ SP.map f $ SP.mapM g $ SP.concat $ blockDiffStream db
    eventSourceAppIO (run streamRef) req resp
  where
    run :: IORef (SP.Stream (Of ServerEvent) IO ()) -> IO ServerEvent
    run var = readIORef var >>= SP.uncons >>= \case
        Nothing -> return CloseEvent
        Just (cur, !s') -> cur <$ writeIORef var s'

    cas :: PayloadDb tbl
    cas = view cutDbPayloadDb db

    g :: BlockHeader -> IO HeaderUpdate
    g bh = do
        x <- casLookupM cas $ _blockPayloadHash bh
        pure $ HeaderUpdate
            { _huHeader =  ObjectEncoded bh
            , _huTxCount = length $ _payloadWithOutputsTransactions x
            , _huPowHash = decodeUtf8 . B16.encode . BS.reverse . fromShort . powHashBytes $ _blockPow bh
            , _huTarget = showTargetHex $ _blockTarget bh }

    f :: HeaderUpdate -> ServerEvent
    f hu = ServerEvent (Just $ fromByteString "BlockHeader") Nothing
        [ fromLazyByteString . encode $ toJSON hu ]<|MERGE_RESOLUTION|>--- conflicted
+++ resolved
@@ -21,16 +21,12 @@
 (
   someBlockHeaderDbServer
 , someBlockHeaderDbServers
-<<<<<<< HEAD
+, BlockHeaderDbServerOptions(..)
 , newBlockHeaderDbServer
 
 -- * Single Chain Server
 , blockHeaderDbApp
 , blockHeaderDbApiLayout
-=======
-, someP2pBlockHeaderDbServer
-, someP2pBlockHeaderDbServers
->>>>>>> c39ad55c
 
 -- * Header Stream Server
 , someHeaderStreamServer
@@ -46,7 +42,6 @@
 import Data.Binary.Builder (fromByteString, fromLazyByteString)
 import qualified Data.ByteString as BS
 import qualified Data.ByteString.Base16 as B16
-import Data.Bytes.Put
 import Data.ByteString.Short (fromShort)
 import Data.Foldable
 import Data.Functor.Of
@@ -54,6 +49,7 @@
 import Data.Maybe
 import Data.Proxy
 import Data.Text.Encoding (decodeUtf8)
+import qualified Data.Text.IO as T
 
 import Network.HTTP.Types
 import qualified Network.Wai as Wai
@@ -84,6 +80,7 @@
 import Chainweb.RestAPI.Utils
 import Chainweb.TreeDB
 import Chainweb.Utils.Paging
+import Chainweb.Utils.Serialization
 import Chainweb.Version
 
 import Chainweb.Storage.Table
@@ -170,13 +167,8 @@
     -> Maybe MinRank
     -> Maybe MaxRank
     -> BranchBounds db
-<<<<<<< HEAD
     -> m (Page (NextItem (DbKey db)) (DbEntry db))
-branchHeadersHandler db limit next minr maxr bounds = do
-=======
-    -> Handler (Page (NextItem (DbKey db)) (DbEntry db))
 branchHeadersHandler db maxLimit limit next minr maxr bounds = do
->>>>>>> c39ad55c
     nextChecked <- traverse (traverse $ checkKey db) next
     checkedBounds <- checkBounds db bounds
     liftIO
@@ -225,13 +217,8 @@
     -> Maybe (NextItem (DbKey db))
     -> Maybe MinRank
     -> Maybe MaxRank
-<<<<<<< HEAD
     -> m (Page (NextItem (DbKey db)) (DbEntry db))
-headersHandler db limit next minr maxr = do
-=======
-    -> Handler (Page (NextItem (DbKey db)) (DbEntry db))
 headersHandler db maxLimit limit next minr maxr = do
->>>>>>> c39ad55c
     nextChecked <- traverse (traverse $ checkKey db) next
     liftIO
         $ entries db nextChecked (succ <$> effectiveLimit) minr maxr
@@ -270,51 +257,67 @@
     :<|> branchHashesHandler db
     :<|> branchHeadersHandler db defaultEntryLimit
 
-<<<<<<< HEAD
 -- -------------------------------------------------------------------------- --
 -- Application for a single BlockHeaderDB
 
+data BlockHeaderDbServerOptions = BlockHeaderDbServerOptions
+    { enableHashesEndpoints :: !Bool
+    , entryLimit :: !Limit
+    }
+
 newBlockHeaderDbServer
-    :: Route (BlockHeaderDb -> Application)
-newBlockHeaderDbServer = fold
-    [ choice "hash" $ fold
-        [ choice "branch" $ terminus methodPost "application/json" $ \db req resp -> do
-            ((limit, next), (minheight, maxheight)) <-
-                getParams req $ (,) <$> pageParams <*> filterParams
-            resp . responseJSON ok200 [] =<< branchHashesHandler db limit next minheight maxheight =<< requestFromJSON req
-        , terminus methodGet "application/json" $ \db req resp -> do
-            ((limit, next), (minheight, maxheight)) <-
-                getParams req $ (,) <$> pageParams <*> filterParams
-            resp . responseJSON ok200 [] =<< hashesHandler db limit next minheight maxheight
+    :: BlockHeaderDbServerOptions -> Route (BlockHeaderDb -> Application)
+newBlockHeaderDbServer opts = fold
+    [ fold
+        [ choice "hash" $ fold
+            [ choice "branch" $ terminus methodPost "application/json" $ \db req resp -> do
+                ((limit, next), (minheight, maxheight)) <-
+                    getParams req $ (,) <$> pageParams <*> filterParams
+                resp . responseJSON ok200 [] =<<
+                    branchHashesHandler db limit next minheight maxheight =<< requestFromJSON req
+            , terminus methodGet "application/json" $ \db req resp -> do
+                ((limit, next), (minheight, maxheight)) <-
+                    getParams req $ (,) <$> pageParams <*> filterParams
+                resp . responseJSON ok200 [] =<<
+                    hashesHandler db limit next minheight maxheight
+            ]
+        | enableHashesEndpoints opts
         ]
     , choice "header" $ fold
         [ choice "branch" $ terminus'
             [ (methodPost, "application/json",) $ \db req resp -> do
                 ((limit, next), (minheight, maxheight)) <-
                     getParams req $ (,) <$> pageParams <*> filterParams
-                resp . responseJSON ok200 [] =<< branchHeadersHandler db limit next minheight maxheight =<< requestFromJSON req
-            , (methodPost, "application/json'blockheader-encoding=object",) $ \db req resp -> do
-                ((limit, next), (minheight, maxheight)) <-
-                    getParams req $ (,) <$> pageParams <*> filterParams
-                resp . responseJSON ok200 [] . fmap ObjectEncoded =<< branchHeadersHandler db limit next minheight maxheight =<< requestFromJSON req
+                resp . responseJSON ok200 [] =<<
+                    branchHeadersHandler db (entryLimit opts) limit next minheight maxheight =<< requestFromJSON req
+            , (methodPost, "application/json;blockheader-encoding=object",) $ \db req resp -> do
+                ((limit, next), (minheight, maxheight)) <-
+                    getParams req $ (,) <$> pageParams <*> filterParams
+                resp . responseJSON ok200 [] . fmap ObjectEncoded =<<
+                    branchHeadersHandler db (entryLimit opts) limit next minheight maxheight =<< requestFromJSON req
             ]
         , terminus'
             [ (methodGet, "application/json",) $ \db req resp -> do
                 ((limit, next), (minheight, maxheight)) <-
                     getParams req $ (,) <$> pageParams <*> filterParams
-                resp . responseJSON ok200 [] =<< headersHandler db limit next minheight maxheight
+                resp . responseJSON ok200 [] =<<
+                    headersHandler db (entryLimit opts) limit next minheight maxheight
             , (methodGet, "application/json;blockheader-encoding=object",) $ \db req resp -> do
                 ((limit, next), (minheight, maxheight)) <-
                     getParams req $ (,) <$> pageParams <*> filterParams
-                resp . responseJSON ok200 [] . fmap ObjectEncoded =<< headersHandler db limit next minheight maxheight
+                resp . responseJSON ok200 [] . fmap ObjectEncoded =<<
+                    headersHandler db (entryLimit opts) limit next minheight maxheight
             ]
         , capture $ terminus'
             [ (methodGet, "application/json",) $ \bh db _ resp -> do
-                resp . responseJSON ok200 [] =<< headerHandler db bh
+                resp . responseJSON ok200 [] =<<
+                    headerHandler db bh
             , (methodGet, "application/json;blockheader-encoding=object",) $ \bh db _ resp ->
-                resp . responseJSON ok200 [] . ObjectEncoded =<< headerHandler db bh
+                resp . responseJSON ok200 [] . ObjectEncoded =<<
+                    headerHandler db bh
             , (methodGet, "application/octet-stream",) $ \bh db _ resp ->
-                resp . Wai.responseLBS ok200 [] . runPutL . encodeBlockHeader =<< headerHandler db bh
+                resp . Wai.responseLBS ok200 [] . runPutL . encodeBlockHeader =<<
+                    headerHandler db bh
             ]
         ]
     ]
@@ -341,15 +344,6 @@
     => BlockHeaderDb_ v c
     -> IO ()
 blockHeaderDbApiLayout _ = T.putStrLn $ layout (Proxy @(BlockHeaderDbApi v c))
-=======
--- Restricted P2P BlockHeader DB API
---
-p2pBlockHeaderDbServer :: BlockHeaderDb_ v c -> Server (P2pBlockHeaderDbApi v c)
-p2pBlockHeaderDbServer (BlockHeaderDb_ db)
-    = headersHandler db p2pEntryLimit
-    :<|> headerHandler db
-    :<|> branchHeadersHandler db p2pEntryLimit
->>>>>>> c39ad55c
 
 -- -------------------------------------------------------------------------- --
 -- Multichain Server
@@ -362,45 +356,29 @@
 someBlockHeaderDbServers v = mconcat
     . fmap (someBlockHeaderDbServer . uncurry (someBlockHeaderDbVal v))
 
-someP2pBlockHeaderDbServer :: SomeBlockHeaderDb -> SomeServer
-someP2pBlockHeaderDbServer (SomeBlockHeaderDb (db :: BlockHeaderDb_ v c))
-    = SomeServer (Proxy @(P2pBlockHeaderDbApi v c)) (p2pBlockHeaderDbServer db)
-
-someP2pBlockHeaderDbServers :: ChainwebVersion -> [(ChainId, BlockHeaderDb)] -> SomeServer
-someP2pBlockHeaderDbServers v = mconcat
-    . fmap (someP2pBlockHeaderDbServer . uncurry (someBlockHeaderDbVal v))
+-- someP2pBlockHeaderDbServer :: SomeBlockHeaderDb -> SomeServer
+-- someP2pBlockHeaderDbServer (SomeBlockHeaderDb (db :: BlockHeaderDb_ v c))
+--     = SomeServer (Proxy @(P2pBlockHeaderDbApi v c)) (p2pBlockHeaderDbServer db)
+
+-- someP2pBlockHeaderDbServers :: ChainwebVersion -> [(ChainId, BlockHeaderDb)] -> SomeServer
+-- someP2pBlockHeaderDbServers v = mconcat
+--     . fmap (someP2pBlockHeaderDbServer . uncurry (someBlockHeaderDbVal v))
 
 -- -------------------------------------------------------------------------- --
 -- BlockHeader Event Stream
 
-<<<<<<< HEAD
-headerStreamServer :: PayloadCasLookup cas => CutDb cas -> Route Wai.Application
+headerStreamServer :: CanReadablePayloadCas tbl => CutDb tbl -> Route Wai.Application
 headerStreamServer db =
     choice "header" $
         choice "updates" $
             terminus methodGet "text/event-stream" $ headerStreamHandler db
 
-someHeaderStreamServer :: PayloadCasLookup cas => ChainwebVersion -> CutDb cas -> SomeServer
+someHeaderStreamServer :: CanReadablePayloadCas tbl => ChainwebVersion -> CutDb tbl -> SomeServer
 someHeaderStreamServer (FromSingChainwebVersion (SChainwebVersion :: Sing v)) cdb =
     SomeServer (Proxy @(HeaderStreamApi v)) $ Tagged $ headerStreamHandler cdb
 
-headerStreamHandler :: forall cas. PayloadCasLookup cas => CutDb cas -> Wai.Application
+headerStreamHandler :: forall tbl. CanReadablePayloadCas tbl => CutDb tbl -> Wai.Application
 headerStreamHandler db = \req resp -> do
-=======
-someHeaderStreamServer :: CanReadablePayloadCas tbl => ChainwebVersion -> CutDb tbl -> SomeServer
-someHeaderStreamServer (FromSingChainwebVersion (SChainwebVersion :: Sing v)) cdb =
-    SomeServer (Proxy @(HeaderStreamApi v)) $ headerStreamServer cdb
-
-headerStreamServer
-    :: forall tbl (v :: ChainwebVersionT)
-    .  CanReadablePayloadCas tbl
-    => CutDb tbl
-    -> Server (HeaderStreamApi v)
-headerStreamServer cdb = headerStreamHandler cdb
-
-headerStreamHandler :: forall tbl. CanReadablePayloadCas tbl => CutDb tbl -> Tagged Handler Application
-headerStreamHandler db = Tagged $ \req resp -> do
->>>>>>> c39ad55c
     streamRef <- newIORef $ SP.map f $ SP.mapM g $ SP.concat $ blockDiffStream db
     eventSourceAppIO (run streamRef) req resp
   where
