--- conflicted
+++ resolved
@@ -71,14 +71,14 @@
 , BranchHeadersApi
 , branchHeadersApi
 , P2pBranchHeadersApi
-, p2pBranchHeadersApi
+-- , p2pBranchHeadersApi
 , HeaderApi
 , P2pHeaderApi
 , headerApi
 , p2pHeaderApi
 , HeadersApi
 , P2pHeadersApi
-, p2pHeadersApi
+-- , p2pHeadersApi
 , headersApi
 , HashesApi
 , hashesApi
@@ -225,6 +225,11 @@
     :> PageParams (NextItem BlockHash)
     :> FilterParams
     :> Get '[JSON, JsonBlockHeaderObject] BlockHeaderPage
+type P2pHeadersApi_
+    = "header"
+    :> PageParams (NextItem BlockHash)
+    :> FilterParams
+    :> Get '[JSON] BlockHeaderPage
 
 -- | @GET \/chainweb\/\<ApiVersion\>\/\<InstanceId\>\/chain\/\<ChainId\>\/hash\/branch@
 --
@@ -287,20 +292,6 @@
     . Proxy (BranchHeadersApi v c)
 branchHeadersApi = Proxy
 
-<<<<<<< HEAD
-=======
-p2pBranchHeadersApi
-    :: forall (v :: ChainwebVersionT) (c :: ChainIdT)
-    . Proxy (P2pBranchHeadersApi v c)
-p2pBranchHeadersApi = Proxy
-
--- -------------------------------------------------------------------------- --
-type HashesApi_
-    = "hash"
-    :> PageParams (NextItem BlockHash)
-    :> FilterParams
-    :> Get '[JSON] BlockHashPage
->>>>>>> c39ad55c
 
 -- | @GET \/chainweb\/\<ApiVersion\>\/\<InstanceId\>\/chain\/\<ChainId\>\/hash@
 --
@@ -318,23 +309,6 @@
     :: forall (v :: ChainwebVersionT) (c :: ChainIdT)
     . Proxy (HashesApi v c)
 hashesApi = Proxy
-<<<<<<< HEAD
-=======
-
--- -------------------------------------------------------------------------- --
-type HeadersApi_
-    = "header"
-    :> PageParams (NextItem BlockHash)
-    :> FilterParams
-    :> Get '[JSON, JsonBlockHeaderObject] BlockHeaderPage
-
-type P2pHeadersApi_
-    = "header"
-    :> PageParams (NextItem BlockHash)
-    :> FilterParams
-    :> Get '[JSON] BlockHeaderPage
-
->>>>>>> c39ad55c
 -- | @GET \/chainweb\/\<ApiVersion\>\/\<InstanceId\>\/chain\/\<ChainId\>\/header@
 --
 -- Returns block headers in the block header tree database in ascending order
@@ -355,19 +329,6 @@
     . Proxy (HeadersApi v c)
 headersApi = Proxy
 
-<<<<<<< HEAD
-=======
-p2pHeadersApi
-    :: forall (v :: ChainwebVersionT) (c :: ChainIdT)
-    . Proxy (P2pHeadersApi v c)
-p2pHeadersApi = Proxy
-
--- -------------------------------------------------------------------------- --
-type HeaderApi_
-    = "header"
-    :> Capture "BlockHash" BlockHash
-    :> Get '[JSON, JsonBlockHeaderObject, OctetStream] BlockHeader
->>>>>>> c39ad55c
 
 type P2pHeaderApi_
     = "header"
