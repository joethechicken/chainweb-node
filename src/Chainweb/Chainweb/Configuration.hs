{-# LANGUAGE DeriveGeneric #-}
{-# LANGUAGE DerivingStrategies #-}
{-# LANGUAGE FlexibleContexts #-}
{-# LANGUAGE FlexibleInstances #-}
{-# LANGUAGE LambdaCase #-}
{-# LANGUAGE NumericUnderscores #-}
{-# LANGUAGE OverloadedStrings #-}
{-# LANGUAGE RankNTypes #-}
{-# LANGUAGE ScopedTypeVariables #-}
{-# LANGUAGE TemplateHaskell #-}
{-# LANGUAGE TypeApplications #-}
{-# LANGUAGE TypeFamilies #-}

-- |
-- Module: Chainweb.Chainweb.Configuration
-- Copyright: Copyright © 2021 Kadena LLC.
-- License: MIT
-- Maintainer: Lars Kuhtz <lars@kadena.io>
-- Stability: experimental
--
module Chainweb.Chainweb.Configuration
(
-- * Throttling Configuration
  ThrottlingConfig(..)
, throttlingRate
, throttlingPeerRate
, throttlingMempoolRate
, defaultThrottlingConfig

-- * Cut Configuration
, ChainDatabaseGcConfig(..)
, chainDatabaseGcToText
, chainDatabaseGcFromText

, CutConfig(..)
, cutPruneChainDatabase
, cutFetchTimeout
, cutInitialBlockHeightLimit
, cutFastForwardBlockHeightLimit
, defaultCutConfig
, pCutConfig

-- * Service API Configuration
, ServiceApiConfig(..)
, serviceApiConfigPort
, serviceApiConfigInterface
, defaultServiceApiConfig
, pServiceApiConfig

-- * Backup configuration
, BackupApiConfig(..)
, configBackupApi
, BackupConfig(..)
, defaultBackupConfig

-- * Chainweb Configuration
, ChainwebConfiguration(..)
, configChainwebVersion
, configCuts
, configMining
, configHeaderStream
, configReintroTxs
, configP2p
, configBlockGasLimit
, configMinGasPrice
, configThrottling
, configReorgLimit
, configRosetta
, configBackup
, configServiceApi
, configOnlySyncPact
, configSyncPactChains
, defaultChainwebConfiguration
, pChainwebConfiguration
, validateChainwebConfiguration

) where

import Configuration.Utils hiding (Error, Lens', disabled)

import Control.Lens hiding ((.=), (<.>))
import Control.Monad
import Control.Monad.Catch (MonadThrow, throwM)
import Control.Monad.Except
import Control.Monad.Writer

import Data.Foldable
import qualified Data.HashMap.Strict as HM
import qualified Data.HashSet as HS
import Data.Maybe
import qualified Data.Text as T

import GHC.Generics hiding (from)

import Network.Wai.Handler.Warp hiding (Port)

import Numeric.Natural (Natural)

import Prelude hiding (log)

import System.Directory

-- internal modules

import Chainweb.BlockHeight
import Chainweb.Difficulty
import Chainweb.HostAddress
import qualified Chainweb.Mempool.Mempool as Mempool
import Chainweb.Mempool.P2pConfig
import Chainweb.Miner.Config
import Chainweb.Pact.Types (defaultReorgLimit, defaultModuleCacheLimit, defaultLocalRewindDepthLimit)
import Chainweb.Payload.RestAPI (PayloadBatchLimit(..), defaultServicePayloadBatchLimit)
import Chainweb.Utils
import Chainweb.Version
import Chainweb.Version.Development
import Chainweb.Version.Mainnet
import Chainweb.Version.Registry

import P2P.Node.Configuration
import Chainweb.Pact.Backend.DbCache (DbCacheLimitBytes)

-- -------------------------------------------------------------------------- --
-- Throttling Configuration

data ThrottlingConfig = ThrottlingConfig
    { _throttlingRate :: !Double
    , _throttlingPeerRate :: !Double
        -- ^ This should throttle aggressively. This endpoint does an expensive
        -- check of the client. And we want to keep bad actors out of the
        -- system. There should be no need for a client to call this endpoint on
        -- the same node more often than at most few times peer minute.
    , _throttlingMempoolRate :: !Double
    }
    deriving stock (Eq, Show)

makeLenses ''ThrottlingConfig

defaultThrottlingConfig :: ThrottlingConfig
defaultThrottlingConfig = ThrottlingConfig
    { _throttlingRate = 50 -- per second, in a 100 burst
    , _throttlingPeerRate = 11 -- per second, 1 for each p2p network
    , _throttlingMempoolRate = 20 -- one every seconds per mempool.
    }

instance ToJSON ThrottlingConfig where
    toJSON o = object
        [ "global" .= _throttlingRate o
        , "putPeer" .= _throttlingPeerRate o
        , "mempool" .= _throttlingMempoolRate o
        ]

instance FromJSON (ThrottlingConfig -> ThrottlingConfig) where
    parseJSON = withObject "ThrottlingConfig" $ \o -> id
        <$< throttlingRate ..: "global" % o
        <*< throttlingPeerRate ..: "putPeer" % o
        <*< throttlingMempoolRate ..: "mempool" % o

-- -------------------------------------------------------------------------- --
-- Cut Configuration

data ChainDatabaseGcConfig
    = GcNone
    | GcHeaders
    | GcHeadersChecked
    | GcFull
    deriving (Show, Eq, Ord, Enum, Bounded, Generic)

chainDatabaseGcToText :: ChainDatabaseGcConfig -> T.Text
chainDatabaseGcToText GcNone = "none"
chainDatabaseGcToText GcHeaders = "headers"
chainDatabaseGcToText GcHeadersChecked = "headers-checked"
chainDatabaseGcToText GcFull = "full"

chainDatabaseGcFromText :: MonadThrow m => T.Text -> m ChainDatabaseGcConfig
chainDatabaseGcFromText t = case T.toCaseFold t of
    "none" -> return GcNone
    "headers" -> return GcHeaders
    "headers-checked" -> return GcHeadersChecked
    "full" -> return GcFull
    x -> throwM $ TextFormatException $ "unknown value for database pruning configuration: " <> sshow x

instance HasTextRepresentation ChainDatabaseGcConfig where
    toText = chainDatabaseGcToText
    fromText = chainDatabaseGcFromText
    {-# INLINE toText #-}
    {-# INLINE fromText #-}

instance ToJSON ChainDatabaseGcConfig where
    toJSON = toJSON . chainDatabaseGcToText
    {-# INLINE toJSON #-}

instance FromJSON ChainDatabaseGcConfig where
    parseJSON v = parseJsonFromText "ChainDatabaseGcConfig" v <|> legacy v
      where
        legacy = withBool "ChainDatabaseGcConfig" $ \case
            True -> return GcHeaders
            False -> return GcNone
    {-# INLINE parseJSON #-}

data CutConfig = CutConfig
    { _cutPruneChainDatabase :: !ChainDatabaseGcConfig
    , _cutFetchTimeout :: !Int
    , _cutInitialBlockHeightLimit :: !(Maybe BlockHeight)
    , _cutFastForwardBlockHeightLimit :: !(Maybe BlockHeight)
    } deriving (Eq, Show)

makeLenses ''CutConfig

instance ToJSON CutConfig where
    toJSON o = object
        [ "pruneChainDatabase" .= _cutPruneChainDatabase o
        , "fetchTimeout" .= _cutFetchTimeout o
        , "initialBlockHeightLimit" .= _cutInitialBlockHeightLimit o
        , "fastForwardBlockHeightLimit" .= _cutFastForwardBlockHeightLimit o
        ]

instance FromJSON (CutConfig -> CutConfig) where
    parseJSON = withObject "CutConfig" $ \o -> id
        <$< cutPruneChainDatabase ..: "pruneChainDatabase" % o
        <*< cutFetchTimeout ..: "fetchTimeout" % o
        <*< cutInitialBlockHeightLimit ..: "initialBlockHeightLimit" % o
        <*< cutFastForwardBlockHeightLimit ..: "fastForwardBlockHeightLimit" % o

defaultCutConfig :: CutConfig
defaultCutConfig = CutConfig
    { _cutPruneChainDatabase = GcNone
    , _cutFetchTimeout = 3_000_000
    , _cutInitialBlockHeightLimit = Nothing
    , _cutFastForwardBlockHeightLimit = Nothing
    }

pCutConfig :: MParser CutConfig
pCutConfig = id
    <$< cutPruneChainDatabase .:: textOption
        % long "prune-chain-database"
        <> help
            ( "How to prune the chain database on startup."
            <> " This can take several hours."
            )
        <> metavar "none|headers|headers-checked|full"
    <*< cutFetchTimeout .:: option auto
        % long "cut-fetch-timeout"
        <> help "The timeout for processing new cuts in microseconds"
    <*< cutInitialBlockHeightLimit .:: fmap (Just . BlockHeight) . option auto
        % long "initial-block-height-limit"
        <> help "Reset initial cut to this block height."
        <> metavar "INT"
    <*< cutFastForwardBlockHeightLimit .:: fmap (Just . BlockHeight) . option auto
        % long "fast-forward-block-height-limit"
        <> help "When --only-sync-pact is given fast forward to this height. Ignored otherwise."
        <> metavar "INT"

-- -------------------------------------------------------------------------- --
-- Service API Configuration

data ServiceApiConfig = ServiceApiConfig
    { _serviceApiConfigPort :: !Port
        -- ^ The public host address for service APIs.
        -- A port number of 0 means that a free port is assigned by the system.
        --
        -- The default is 1917

    , _serviceApiConfigInterface :: !HostPreference
        -- ^ The network interface that the service APIs are bound to. Default is to
        -- bind to all available interfaces ('*').
    , _serviceApiConfigValidateSpec :: !Bool
        -- ^ Validate requests and responses against the latest OpenAPI specification.
        -- Disabled by default for performance reasons

    , _serviceApiPayloadBatchLimit :: PayloadBatchLimit
        -- ^ maximum size for payload batches on the service API. Default is
        -- 'Chainweb.Payload.RestAPI.defaultServicePayloadBatchLimit'.
    }
    deriving (Show, Eq, Generic)

makeLenses ''ServiceApiConfig

defaultServiceApiConfig :: ServiceApiConfig
defaultServiceApiConfig = ServiceApiConfig
    { _serviceApiConfigPort = 1848
    , _serviceApiConfigInterface = "*"
    , _serviceApiConfigValidateSpec = False
    , _serviceApiPayloadBatchLimit = defaultServicePayloadBatchLimit
    }

instance ToJSON ServiceApiConfig where
    toJSON o = object
        [ "port" .= _serviceApiConfigPort o
        , "interface" .= hostPreferenceToText (_serviceApiConfigInterface o)
        , "validateSpec" .= _serviceApiConfigValidateSpec o
        , "payloadBatchLimit" .= _serviceApiPayloadBatchLimit o
        ]

instance FromJSON (ServiceApiConfig -> ServiceApiConfig) where
    parseJSON = withObject "ServiceApiConfig" $ \o -> id
        <$< serviceApiConfigPort ..: "port" % o
        <*< setProperty serviceApiConfigInterface "interface" (parseJsonFromText "interface") o
        <*< serviceApiConfigValidateSpec ..: "validateSpec" % o
        <*< serviceApiPayloadBatchLimit ..: "payloadBatchLimit" % o

pServiceApiConfig :: MParser ServiceApiConfig
pServiceApiConfig = id
    <$< serviceApiConfigPort .:: pPort service
    <*< serviceApiConfigInterface .:: textOption
        % prefixLong service "interface"
        <> suffixHelp service "interface that the service Rest API binds to (see HostPreference documentation for details)"
    -- serviceApiBackups isn't supported on the command line
    <*< serviceApiPayloadBatchLimit .:: fmap PayloadBatchLimit . option auto
        % prefixLong service "payload-batch-limit"
        <> suffixHelp service "upper limit for the size of payload batches on the service API"
    <*< serviceApiConfigValidateSpec .:: enableDisableFlag
        % prefixLong service "validate-spec"
        <> internal -- hidden option, for expert use
  where
    service = Just "service"

-- -------------------------------------------------------------------------- --
-- Backup configuration

data BackupApiConfig = BackupApiConfig
    deriving (Show, Eq, Generic)

defaultBackupApiConfig :: BackupApiConfig
defaultBackupApiConfig = BackupApiConfig

data BackupConfig = BackupConfig
    { _configBackupApi :: !(EnableConfig BackupApiConfig)
    , _configBackupDirectory :: !(Maybe FilePath)
    -- ^ Should be a path in the same partition as the database directory to
    --   avoid the slow path of the rocksdb checkpoint mechanism.
    }
    deriving (Show, Eq, Generic)

defaultBackupConfig :: BackupConfig
defaultBackupConfig = BackupConfig
    { _configBackupApi = EnableConfig False defaultBackupApiConfig
    , _configBackupDirectory = Nothing
    }

makeLenses ''BackupApiConfig
makeLenses ''BackupConfig

instance ToJSON BackupApiConfig where
    toJSON _cfg = toJSON $ object [ ]

instance FromJSON (BackupApiConfig -> BackupApiConfig) where
    parseJSON = withObject "BackupApiConfig" $ \_ -> return id

pBackupApiConfig :: MParser BackupApiConfig
pBackupApiConfig = pure id

instance ToJSON BackupConfig where
    toJSON cfg = object
        [ "api" .= _configBackupApi cfg
        , "directory" .= _configBackupDirectory cfg
        ]

instance FromJSON (BackupConfig -> BackupConfig) where
    parseJSON = withObject "BackupConfig" $ \o -> id
        <$< configBackupApi %.: "api" % o
        <*< configBackupDirectory ..: "directory" % o

pBackupConfig :: MParser BackupConfig
pBackupConfig = id
    <$< configBackupApi %:: pEnableConfig "backup-api" pBackupApiConfig
    <*< configBackupDirectory .:: fmap Just % textOption
        % prefixLong backup "directory"
        <> suffixHelp backup "Directory in which backups will be placed when using the backup API endpoint"
  where
    backup = Just "backup"

-- -------------------------------------------------------------------------- --
-- Chainweb Configuration

data ChainwebConfiguration = ChainwebConfiguration
    { _configChainwebVersion :: !ChainwebVersion
    , _configCuts :: !CutConfig
    , _configMining :: !MiningConfig
    , _configHeaderStream :: !Bool
    , _configReintroTxs :: !Bool
    , _configP2p :: !P2pConfiguration
    , _configThrottling :: !ThrottlingConfig
    , _configMempoolP2p :: !(EnableConfig MempoolP2pConfig)
    , _configBlockGasLimit :: !Mempool.GasLimit
    , _configLogGas :: !Bool
    , _configMinGasPrice :: !Mempool.GasPrice
    , _configPactQueueSize :: !Natural
    , _configReorgLimit :: !Natural
    , _configLocalRewindDepthLimit :: !Natural
    , _configValidateHashesOnReplay :: !Bool
        -- ^ Re-validate payload hashes during replay.
    , _configAllowReadsInLocal :: !Bool
    , _configRosetta :: !Bool
    , _configBackup :: !BackupConfig
    , _configServiceApi :: !ServiceApiConfig
    , _configOnlySyncPact :: !Bool
        -- ^ exit after synchronizing pact dbs to the latest cut
    , _configSyncPactChains :: !(Maybe [ChainId])
        -- ^ the only chains to be synchronized on startup to the latest cut.
        --   if unset, all chains will be synchronized.
    , _configModuleCacheLimit :: !DbCacheLimitBytes
        -- ^ module cache size limit in bytes
    } deriving (Show, Eq, Generic)

makeLenses ''ChainwebConfiguration

instance HasChainwebVersion ChainwebConfiguration where
    _chainwebVersion = _configChainwebVersion
    {-# INLINE _chainwebVersion #-}

validateChainwebConfiguration :: ConfigValidation ChainwebConfiguration []
validateChainwebConfiguration c = do
    validateMinerConfig (_configMining c)
    validateBackupConfig (_configBackup c)
    unless (c ^. chainwebVersion . versionDefaults . disablePeerValidation) $
        validateP2pConfiguration (_configP2p c)
    validateChainwebVersion (_configChainwebVersion c)

validateChainwebVersion :: ConfigValidation ChainwebVersion []
validateChainwebVersion v = unless (_versionCode v == _versionCode devnet) $
    throwError $ T.unwords
        [ "Specifying version properties is only legal with chainweb-version"
        , "set to development, but version is set to"
        , sshow (_versionName v)
        ]

validateBackupConfig :: ConfigValidation BackupConfig []
validateBackupConfig c =
    for_ (_configBackupDirectory c) $ \dir -> do
        liftIO $ createDirectoryIfMissing True dir
        perms <- liftIO (getPermissions dir)
        unless (writable perms) $
            throwError $ "Backup directory " <> T.pack dir <> " is not writable"

defaultChainwebConfiguration :: ChainwebVersion -> ChainwebConfiguration
defaultChainwebConfiguration v = ChainwebConfiguration
    { _configChainwebVersion = v
    , _configCuts = defaultCutConfig
    , _configMining = defaultMining
    , _configHeaderStream = False
    , _configReintroTxs = True
    , _configP2p = defaultP2pConfiguration
    , _configThrottling = defaultThrottlingConfig
    , _configMempoolP2p = defaultEnableConfig defaultMempoolP2pConfig
    , _configBlockGasLimit = 150000
    , _configLogGas = False
    , _configMinGasPrice = 1e-8
    , _configPactQueueSize = 2000
    , _configReorgLimit = int defaultReorgLimit
    , _configLocalRewindDepthLimit = int defaultLocalRewindDepthLimit
    , _configValidateHashesOnReplay = False
    , _configAllowReadsInLocal = False
    , _configRosetta = False
    , _configServiceApi = defaultServiceApiConfig
    , _configOnlySyncPact = False
    , _configSyncPactChains = Nothing
    , _configBackup = defaultBackupConfig
    , _configModuleCacheLimit = defaultModuleCacheLimit
    }

instance ToJSON ChainwebConfiguration where
    toJSON o = object
        [ "chainwebVersion" .= _versionName (_configChainwebVersion o)
        , "cuts" .= _configCuts o
        , "mining" .= _configMining o
        , "headerStream" .= _configHeaderStream o
        , "reintroTxs" .= _configReintroTxs o
        , "p2p" .= _configP2p o
        , "throttling" .= _configThrottling o
        , "mempoolP2p" .= _configMempoolP2p o
        , "gasLimitOfBlock" .= _configBlockGasLimit o
        , "logGas" .= _configLogGas o
        , "minGasPrice" .= _configMinGasPrice o
        , "pactQueueSize" .= _configPactQueueSize o
        , "reorgLimit" .= _configReorgLimit o
        , "localRewindDepthLimit" .= _configLocalRewindDepthLimit o
        , "validateHashesOnReplay" .= _configValidateHashesOnReplay o
        , "allowReadsInLocal" .= _configAllowReadsInLocal o
        , "rosetta" .= _configRosetta o
        , "serviceApi" .= _configServiceApi o
        , "onlySyncPact" .= _configOnlySyncPact o
        , "syncPactChains" .= _configSyncPactChains o
        , "backup" .= _configBackup o
        , "moduleCacheLimit" .= _configModuleCacheLimit o
        ]

instance FromJSON ChainwebConfiguration where
    parseJSON = fmap ($ defaultChainwebConfiguration Mainnet01) . parseJSON

instance FromJSON (ChainwebConfiguration -> ChainwebConfiguration) where
<<<<<<< HEAD
    parseJSON = withObject "ChainwebConfiguration" $ \o -> do
        id
            <$< setProperty configChainwebVersion "chainwebVersion"
                (findKnownVersion <=< parseJSON) o
            <*< configCuts %.: "cuts" % o
            <*< configMining %.: "mining" % o
            <*< configHeaderStream ..: "headerStream" % o
            <*< configReintroTxs ..: "reintroTxs" % o
            <*< configP2p %.: "p2p" % o
            <*< configThrottling %.: "throttling" % o
            <*< configMempoolP2p %.: "mempoolP2p" % o
            <*< configBlockGasLimit ..: "gasLimitOfBlock" % o
            <*< configLogGas ..: "logGas" % o
            <*< configMinGasPrice ..: "minGasPrice" % o
            <*< configPactQueueSize ..: "pactQueueSize" % o
            <*< configReorgLimit ..: "reorgLimit" % o
            <*< configValidateHashesOnReplay ..: "validateHashesOnReplay" % o
            <*< configAllowReadsInLocal ..: "allowReadsInLocal" % o
            <*< configRosetta ..: "rosetta" % o
            <*< configServiceApi %.: "serviceApi" % o
            <*< configOnlySyncPact ..: "onlySyncPact" % o
            <*< configSyncPactChains ..: "syncPactChains" % o
            <*< configBackup %.: "backup" % o
            <*< configModuleCacheLimit ..: "moduleCacheLimit" % o
=======
    parseJSON = withObject "ChainwebConfig" $ \o -> id
        <$< configChainwebVersion ..: "chainwebVersion" % o
        <*< configCuts %.: "cuts" % o
        <*< configMining %.: "mining" % o
        <*< configHeaderStream ..: "headerStream" % o
        <*< configReintroTxs ..: "reintroTxs" % o
        <*< configP2p %.: "p2p" % o
        <*< configThrottling %.: "throttling" % o
        <*< configMempoolP2p %.: "mempoolP2p" % o
        <*< configBlockGasLimit ..: "gasLimitOfBlock" % o
        <*< configLogGas ..: "logGas" % o
        <*< configMinGasPrice ..: "minGasPrice" % o
        <*< configPactQueueSize ..: "pactQueueSize" % o
        <*< configReorgLimit ..: "reorgLimit" % o
        <*< configLocalRewindDepthLimit ..: "localRewindDepthLimit" % o
        <*< configValidateHashesOnReplay ..: "validateHashesOnReplay" % o
        <*< configAllowReadsInLocal ..: "allowReadsInLocal" % o
        <*< configRosetta ..: "rosetta" % o
        <*< configServiceApi %.: "serviceApi" % o
        <*< configOnlySyncPact ..: "onlySyncPact" % o
        <*< configSyncPactChains ..: "syncPactChains" % o
        <*< configBackup %.: "backup" % o
        <*< configModuleCacheLimit ..: "moduleCacheLimit" % o
>>>>>>> 0ce5cfdb

pChainwebConfiguration :: MParser ChainwebConfiguration
pChainwebConfiguration = id
    <$< configChainwebVersion %:: parseVersion
    <*< configHeaderStream .:: boolOption_
        % long "header-stream"
        <> help "whether to enable an endpoint for streaming block updates"
    <*< configReintroTxs .:: enableDisableFlag
        % long "tx-reintro"
        <> help "whether to enable transaction reintroduction from losing forks"
    <*< configP2p %:: pP2pConfiguration
    <*< configMempoolP2p %::
        pEnableConfig "mempool-p2p" pMempoolP2pConfig
    <*< configBlockGasLimit .:: jsonOption
        % long "block-gas-limit"
        <> help "the sum of all transaction gas fees in a block must not exceed this number"
    <*< configLogGas .:: boolOption_
        % long "log-gas"
        <> help "log gas consumed by Pact commands"
    <*< configMinGasPrice .:: jsonOption
        % long "min-gas-price"
        <> help "the gas price of an individual transaction in a block must not be beneath this number"
    <*< configPactQueueSize .:: jsonOption
        % long "pact-queue-size"
        <> help "max size of pact internal queue"
    <*< configReorgLimit .:: jsonOption
        % long "reorg-limit"
        <> help "Max allowed reorg depth.\
                \ Consult https://github.com/kadena-io/chainweb-node/blob/master/docs/RecoveringFromDeepForks.md for\
                \ more information. "
    <*< configLocalRewindDepthLimit .:: jsonOption
        % long "local-rewind-depth-limit"
        <> help "Max allowed rewind depth for the local command."
    <*< configValidateHashesOnReplay .:: boolOption_
        % long "validateHashesOnReplay"
        <> help "Re-validate payload hashes during transaction replay."
    <*< configAllowReadsInLocal .:: boolOption_
        % long "allowReadsInLocal"
        <> help "Enable direct database reads of smart contract tables in local queries."
    <*< configRosetta .:: boolOption_
        % long "rosetta"
        <> help "Enable the Rosetta endpoints."
    <*< configCuts %:: pCutConfig
    <*< configServiceApi %:: pServiceApiConfig
    <*< configMining %:: pMiningConfig
    <*< configOnlySyncPact .:: boolOption_
        % long "only-sync-pact"
        <> help "Terminate after synchronizing the pact databases to the latest cut"
    <*< configSyncPactChains .:: fmap Just % jsonOption
        % long "sync-pact-chains"
        <> help "The only Pact databases to synchronize. If empty or unset, all chains will be synchronized."
        <> metavar "JSON list of chain ids"
    <*< configBackup %:: pBackupConfig
    <*< configModuleCacheLimit .:: option auto
        % long "module-cache-limit"
        <> help "Maximum size of the per-chain checkpointer module cache in bytes"
        <> metavar "INT"
    where

parseVersion :: MParser ChainwebVersion
parseVersion = constructVersion
    <$> optional
        (option (findKnownVersion =<< textReader)
            % long "chainweb-version"
            <> short 'v'
            <> help "the chainweb version that this node is using"
        )
    <*> optional (textOption @Fork (long "fork-upper-bound" <> help "(development mode only) the latest fork the node will enable"))
    <*> optional (BlockRate <$> textOption (long "block-rate" <> help "(development mode only) the block rate in seconds per block"))
    <*> switch (long "disable-pow" <> help "(development mode only) disable proof of work check")
    where
    constructVersion cliVersion fub br disablePow' oldVersion = winningVersion
        & versionBlockRate .~ fromMaybe (_versionBlockRate winningVersion) br
        & versionForks %~ HM.filterWithKey (\fork _ -> fork <= fromMaybe maxBound fub)
        & versionUpgrades .~
            maybe (_versionUpgrades winningVersion) (\fub' ->
                OnChains $ HM.mapWithKey
                    (\cid _ ->
                        let fubHeight = winningVersion ^?! versionForks . at fub' . _Just . onChain cid
                        in HM.filterWithKey (\bh _ -> bh <= fubHeight) (winningVersion ^?! versionUpgrades . onChain cid))
                    (HS.toMap (chainIds winningVersion))
            ) fub
        & versionCheats . disablePow .~ disablePow'
        where
        winningVersion = fromMaybe oldVersion cliVersion
<|MERGE_RESOLUTION|>--- conflicted
+++ resolved
@@ -488,34 +488,9 @@
     parseJSON = fmap ($ defaultChainwebConfiguration Mainnet01) . parseJSON
 
 instance FromJSON (ChainwebConfiguration -> ChainwebConfiguration) where
-<<<<<<< HEAD
-    parseJSON = withObject "ChainwebConfiguration" $ \o -> do
-        id
-            <$< setProperty configChainwebVersion "chainwebVersion"
-                (findKnownVersion <=< parseJSON) o
-            <*< configCuts %.: "cuts" % o
-            <*< configMining %.: "mining" % o
-            <*< configHeaderStream ..: "headerStream" % o
-            <*< configReintroTxs ..: "reintroTxs" % o
-            <*< configP2p %.: "p2p" % o
-            <*< configThrottling %.: "throttling" % o
-            <*< configMempoolP2p %.: "mempoolP2p" % o
-            <*< configBlockGasLimit ..: "gasLimitOfBlock" % o
-            <*< configLogGas ..: "logGas" % o
-            <*< configMinGasPrice ..: "minGasPrice" % o
-            <*< configPactQueueSize ..: "pactQueueSize" % o
-            <*< configReorgLimit ..: "reorgLimit" % o
-            <*< configValidateHashesOnReplay ..: "validateHashesOnReplay" % o
-            <*< configAllowReadsInLocal ..: "allowReadsInLocal" % o
-            <*< configRosetta ..: "rosetta" % o
-            <*< configServiceApi %.: "serviceApi" % o
-            <*< configOnlySyncPact ..: "onlySyncPact" % o
-            <*< configSyncPactChains ..: "syncPactChains" % o
-            <*< configBackup %.: "backup" % o
-            <*< configModuleCacheLimit ..: "moduleCacheLimit" % o
-=======
     parseJSON = withObject "ChainwebConfig" $ \o -> id
-        <$< configChainwebVersion ..: "chainwebVersion" % o
+        <$< setProperty configChainwebVersion "chainwebVersion"
+            (findKnownVersion <=< parseJSON) o
         <*< configCuts %.: "cuts" % o
         <*< configMining %.: "mining" % o
         <*< configHeaderStream ..: "headerStream" % o
@@ -537,7 +512,6 @@
         <*< configSyncPactChains ..: "syncPactChains" % o
         <*< configBackup %.: "backup" % o
         <*< configModuleCacheLimit ..: "moduleCacheLimit" % o
->>>>>>> 0ce5cfdb
 
 pChainwebConfiguration :: MParser ChainwebConfiguration
 pChainwebConfiguration = id
