{-# LANGUAGE DeriveGeneric #-}
{-# LANGUAGE FlexibleContexts #-}
{-# LANGUAGE FlexibleInstances #-}
{-# LANGUAGE LambdaCase #-}
{-# LANGUAGE OverloadedStrings #-}
{-# LANGUAGE ScopedTypeVariables #-}
{-# LANGUAGE TemplateHaskell #-}
{-# LANGUAGE TypeApplications #-}
{-# LANGUAGE TypeFamilies #-}

-- |
-- Module: Chainweb.Chainweb.ChainResources
-- Copyright: Copyright © 2019 Kadena LLC.
-- License: MIT
-- Maintainer: Lars Kuhtz <lars@kadena.io>
-- Stability: experimental
--
-- Allocate chainweb resources for individual chains
--
module Chainweb.Chainweb.ChainResources
( ChainResources(..)
, chainResBlockHeaderDb
, chainResPeer
, chainResMempool
, chainResLogger
, chainResPact
, withChainResources

-- * Mempool Sync
, runMempoolSyncClient
) where

import Chainweb.Time

import Control.Concurrent.MVar (MVar)
import Control.Lens hiding ((.=), (<.>))
import Control.Monad
import Control.Monad.Catch

import Data.Maybe
import qualified Data.Text as T

import GHC.Stack

import qualified Network.HTTP.Client as HTTP

import Prelude hiding (log)

import qualified Streaming.Prelude as S

import System.LogLevel

-- internal modules

import Chainweb.BlockHeader
import Chainweb.BlockHeaderDB
import Chainweb.ChainId
import Chainweb.Chainweb.PeerResources
import Chainweb.CutDB (CutDb)
import Chainweb.Graph
import Chainweb.Logger
import qualified Chainweb.Mempool.InMem as Mempool
import qualified Chainweb.Mempool.InMemTypes as Mempool
import Chainweb.Mempool.Mempool (MempoolBackend)
import qualified Chainweb.Mempool.Mempool as Mempool
import Chainweb.Mempool.P2pConfig
import qualified Chainweb.Mempool.RestAPI.Client as MPC
import Chainweb.Pact.Service.PactInProcApi
import Chainweb.Payload
import Chainweb.Payload.PayloadStore
import Chainweb.RestAPI.NetworkID
import Chainweb.Transaction
import Chainweb.TreeDB
import Chainweb.Utils
import Chainweb.Version
import Chainweb.WebPactExecutionService

import Data.CAS
import Data.CAS.RocksDB

import P2P.Node
import P2P.Node.Configuration
import P2P.Session

import qualified Servant.Client as Sv

-- -------------------------------------------------------------------------- --
-- Single Chain Resources

data ChainResources logger = ChainResources
    { _chainResPeer :: !(PeerResources logger)
    , _chainResBlockHeaderDb :: !BlockHeaderDb
    , _chainResLogger :: !logger
    , _chainResMempool :: !(MempoolBackend ChainwebTransaction)
    , _chainResPact :: PactExecutionService
    }

makeLenses ''ChainResources

instance HasChainwebVersion (ChainResources logger) where
    _chainwebVersion = _chainwebVersion . _chainResBlockHeaderDb
    {-# INLINE _chainwebVersion #-}

instance HasChainGraph (ChainResources logger) where
    _chainGraph = _chainGraph . _chainwebVersion
    {-# INLINE _chainGraph #-}

instance HasChainId (ChainResources logger) where
    _chainId = _chainId . _chainResBlockHeaderDb
    {-# INLINE _chainId #-}

-- | Intializes all local Chain resources, but doesn't start any networking.
--
withChainResources
    :: Logger logger
    => PayloadCas cas
    => ChainwebVersion
    -> ChainId
    -> RocksDb
    -> PeerResources logger
    -> logger
    -> Mempool.InMemConfig ChainwebTransaction
    -> MVar (CutDb cas)
    -> Maybe (PayloadDb cas)
    -> (ChainResources logger -> IO a)
    -> IO a
withChainResources v cid rdb peer logger mempoolCfg cdbv payloadDb inner =
    withBlockHeaderDb rdb v cid $ \cdb ->
      Mempool.withInMemoryMempool mempoolCfg cdb payloadDb $ \mempool ->
        withPactService v cid (setComponent "pact" logger) mempool cdbv $ \requestQ -> do

            -- replay pact
            let pact = pes mempool requestQ
            -- payloadStore is only 'Nothing' in some unit tests not using this code
            replayPact logger pact cdb $ fromJust payloadDb

            -- run inner
            inner $ ChainResources
                { _chainResPeer = peer
                , _chainResBlockHeaderDb = cdb
                , _chainResLogger = logger
                , _chainResMempool = mempool
                , _chainResPact = pact
                }
  where
    pes mempool requestQ = case v of
        Test{} -> emptyPactExecutionService
        TimedConsensus{} -> emptyPactExecutionService
        PowConsensus{} -> emptyPactExecutionService
        TimedCPM{} -> mkPactExecutionService mempool requestQ
        Testnet00 -> mkPactExecutionService mempool requestQ
        Testnet01 -> mkPactExecutionService mempool requestQ

replayPact
    :: HasCallStack
    => Logger logger
    => PayloadCas cas
    => logger
    -> PactExecutionService
    -> BlockHeaderDb
    -> PayloadDb cas
    -> IO ()
replayPact logger pact cdb pdb = do
    logg Info "start replaying pact transactions"
    (l, _) <- entries cdb Nothing Nothing Nothing Nothing $ \s -> s
        & S.drop 1
        & S.mapM_ (\h -> payload h >>= _pactValidateBlock pact h)
    logg Info $ "finished replaying " <> sshow l <> " pact transactions"
  where
    payload h = casLookup pdb (_blockPayloadHash h) >>= \case
        Nothing -> error $ "Corrupted database: failed to load payload data for block header " <> sshow h
        Just p -> return $ payloadWithOutputsToPayloadData p

    logg = logFunctionText (setComponent "pact-tx-replay" logger)

-- -------------------------------------------------------------------------- --
-- Mempool sync.

-- | Synchronize the local mempool over the P2P network.
--
runMempoolSyncClient
    :: Logger logger
    => HTTP.Manager
        -- ^ HTTP connection pool
    -> MempoolP2pConfig
    -> ChainResources logger
        -- ^ chain resources
    -> IO ()
runMempoolSyncClient mgr memP2pConfig chain = bracket create destroy go
  where
    create = do
        logg Debug "starting mempool p2p sync"
        p2pCreateNode v netId peer (logFunction syncLogger) peerDb mgr $
            mempoolSyncP2pSession chain (_mempoolP2pConfigPollInterval memP2pConfig)
    go n = do
        -- Run P2P client node
        logg Debug "mempool sync p2p node initialized, starting session"
        p2pStartNode p2pConfig n

    destroy n = p2pStopNode n `finally` logg Debug "mempool sync p2p node stopped"

    v = _chainwebVersion chain
    peer = _peerResPeer $ _chainResPeer chain
    p2pConfig = _peerResConfig (_chainResPeer chain)
        & set p2pConfigMaxSessionCount (_mempoolP2pConfigMaxSessionCount memP2pConfig)
        & set p2pConfigSessionTimeout (_mempoolP2pConfigSessionTimeout memP2pConfig)
    peerDb = _peerResDb $ _chainResPeer chain
    netId = ChainNetwork $ _chainId chain

    logg = logFunctionText syncLogger
    syncLogger = setComponent "mempool-sync" $ _chainResLogger chain

mempoolSyncP2pSession :: ChainResources logger -> Seconds -> P2pSession
mempoolSyncP2pSession chain pollInterval logg0 env _ =
    flip catches [ Handler errorHandler ] $ do
        logg Debug "mempool sync session starting"
        Mempool.syncMempools' logg syncIntervalUs pool peerMempool
        logg Debug "mempool sync session finished"
        return True
  where
    syncIntervalUs = int pollInterval * 1000000

    remote = T.pack $ Sv.showBaseUrl $ Sv.baseUrl env
    logg d m = logg0 d $ T.concat ["[mempool sync@", remote, "]:", m]

    errorHandler (e :: SomeException) = do
        logg Warn ("mempool sync session failed: " <> sshow e)
        throwM e

<<<<<<< HEAD
    -- no sync needed / wanted for lastNewBlockParent attribute:
    noLastPar <- newIORef Nothing

    peerMempool = MPC.toMempool v cid txcfg gaslimit noLastPar env
=======
    peerMempool = MPC.toMempool v cid txcfg gaslimit noLastPar env
      where
        -- no sync needed / wanted for lastNewBlockParent attribute:
        noLastPar <- newIORef Nothing
        return $ MPC.toMempool v cid txcfg gaslimit noLastPar env
>>>>>>> 9dfdb548
    pool = _chainResMempool chain
    txcfg = Mempool.mempoolTxConfig pool
    gaslimit = Mempool.mempoolBlockGasLimit pool
    cid = _chainId chain
    v = _chainwebVersion chain<|MERGE_RESOLUTION|>--- conflicted
+++ resolved
@@ -226,19 +226,11 @@
     errorHandler (e :: SomeException) = do
         logg Warn ("mempool sync session failed: " <> sshow e)
         throwM e
-
-<<<<<<< HEAD
-    -- no sync needed / wanted for lastNewBlockParent attribute:
-    noLastPar <- newIORef Nothing
-
-    peerMempool = MPC.toMempool v cid txcfg gaslimit noLastPar env
-=======
     peerMempool = MPC.toMempool v cid txcfg gaslimit noLastPar env
       where
         -- no sync needed / wanted for lastNewBlockParent attribute:
         noLastPar <- newIORef Nothing
         return $ MPC.toMempool v cid txcfg gaslimit noLastPar env
->>>>>>> 9dfdb548
     pool = _chainResMempool chain
     txcfg = Mempool.mempoolTxConfig pool
     gaslimit = Mempool.mempoolBlockGasLimit pool
