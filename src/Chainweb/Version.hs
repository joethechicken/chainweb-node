--- conflicted
+++ resolved
@@ -38,16 +38,10 @@
 , blockRate
 , WindowWidth(..)
 , window
-<<<<<<< HEAD
--- ** Date-based Transaction Disabling
-, txSilenceEndDate
-, txActivationDate
-=======
 -- ** Date- and Version-based Transaction Disabling
 , txEnabledDate
 , transferActivationDate
 , enableUserContracts
->>>>>>> 92712380
 
 -- * Typelevel ChainwebVersion
 , ChainwebVersionT(..)
@@ -227,11 +221,7 @@
     -----------------------
     -- PRODUCTION INSTANCES
     -----------------------
-<<<<<<< HEAD
-    | Testnet03
-=======
     | Testnet04
->>>>>>> 92712380
     | Mainnet01
     deriving (Eq, Ord, Generic)
     deriving anyclass (Hashable, NFData)
@@ -260,21 +250,13 @@
 chainwebVersionId v@TimedCPM{} = toTestChainwebVersion v
 chainwebVersionId v@FastTimedCPM{} = toTestChainwebVersion v
 chainwebVersionId Development = 0x00000001
-<<<<<<< HEAD
-chainwebVersionId Testnet03 = 0x00000006
-=======
 chainwebVersionId Testnet04 = 0x00000007
->>>>>>> 92712380
 chainwebVersionId Mainnet01 = 0x00000005
 {-# INLINABLE chainwebVersionId #-}
 
 fromChainwebVersionId :: HasCallStack => Word32 -> ChainwebVersion
 fromChainwebVersionId 0x00000001 = Development
-<<<<<<< HEAD
-fromChainwebVersionId 0x00000006 = Testnet03
-=======
 fromChainwebVersionId 0x00000007 = Testnet04
->>>>>>> 92712380
 fromChainwebVersionId 0x00000005 = Mainnet01
 fromChainwebVersionId i = fromTestChainwebVersionId i
 {-# INLINABLE fromChainwebVersionId #-}
@@ -305,11 +287,7 @@
 -- new `ChainwebVersion` value!
 chainwebVersionToText :: HasCallStack => ChainwebVersion -> T.Text
 chainwebVersionToText Development = "development"
-<<<<<<< HEAD
-chainwebVersionToText Testnet03 = "testnet03"
-=======
 chainwebVersionToText Testnet04 = "testnet04"
->>>>>>> 92712380
 chainwebVersionToText Mainnet01 = "mainnet01"
 chainwebVersionToText v = fromJuste $ HM.lookup v prettyVersions
 {-# INLINABLE chainwebVersionToText #-}
@@ -320,11 +298,7 @@
 --
 chainwebVersionFromText :: MonadThrow m => T.Text -> m ChainwebVersion
 chainwebVersionFromText "development" = pure Development
-<<<<<<< HEAD
-chainwebVersionFromText "testnet03" = pure Testnet03
-=======
 chainwebVersionFromText "testnet04" = pure Testnet04
->>>>>>> 92712380
 chainwebVersionFromText "mainnet01" = pure Mainnet01
 chainwebVersionFromText t =
     case HM.lookup t chainwebVersions of
@@ -355,11 +329,7 @@
     <> f TimedCPM "timedCPM"
     <> f FastTimedCPM "fastTimedCPM"
     <> [ ("development", Development)
-<<<<<<< HEAD
-       , ("testnet03", Testnet03)
-=======
        , ("testnet04", Testnet04)
->>>>>>> 92712380
        , ("mainnet01", Mainnet01)
        ]
   where
@@ -429,11 +399,7 @@
 testVersionToCode FastTimedCPM{} = 0x80000004
 testVersionToCode Development =
     error "Illegal ChainwebVersion passed to toTestChainwebVersion"
-<<<<<<< HEAD
-testVersionToCode Testnet03 =
-=======
 testVersionToCode Testnet04 =
->>>>>>> 92712380
     error "Illegal ChainwebVersion passed to toTestChainwebVersion"
 testVersionToCode Mainnet01 =
     error "Illegal ChainwebVersion passed to toTestChainwebVersion"
@@ -548,11 +514,7 @@
 chainwebVersionGraph (TimedCPM g) = g
 chainwebVersionGraph (FastTimedCPM g) = g
 chainwebVersionGraph Development = petersonChainGraph
-<<<<<<< HEAD
-chainwebVersionGraph Testnet03 = petersonChainGraph
-=======
 chainwebVersionGraph Testnet04 = petersonChainGraph
->>>>>>> 92712380
 chainwebVersionGraph Mainnet01 = petersonChainGraph
 
 instance HasChainGraph ChainwebVersion where
@@ -579,11 +541,7 @@
 blockRate FastTimedCPM{} = BlockRate 1
 -- 120 blocks per hour, 2,880 per day, 20,160 per week, 1,048,320 per year.
 blockRate Development = BlockRate 30
-<<<<<<< HEAD
-blockRate Testnet03 = BlockRate 30
-=======
 blockRate Testnet04 = BlockRate 30
->>>>>>> 92712380
 blockRate Mainnet01 = BlockRate 30
 
 -- | The number of blocks to be mined after a difficulty adjustment, before
@@ -605,20 +563,6 @@
 -- 120 blocks, should take 1 hour given a 30 second BlockRate.
 window Development = Just $ WindowWidth 120
 -- 120 blocks, should take 1 hour given a 30 second BlockRate.
-<<<<<<< HEAD
-window Testnet03 = Just $ WindowWidth 120
-window Mainnet01 = Just $ WindowWidth 120
-
-txSilenceEndDate :: ChainwebVersion -> Maybe (Time Micros)
-txSilenceEndDate Test{} = Nothing
-txSilenceEndDate TimedConsensus{} = Nothing
-txSilenceEndDate PowConsensus{} = Nothing
-txSilenceEndDate TimedCPM{} = Nothing
-txSilenceEndDate FastTimedCPM{} = Nothing
-txSilenceEndDate Development = Nothing
-txSilenceEndDate Testnet03 = Nothing
-txSilenceEndDate Mainnet01 = Just [timeMicrosQQ| 2019-12-05T00:00:00.0 |]
-=======
 window Testnet04 = Just $ WindowWidth 120
 window Mainnet01 = Just $ WindowWidth 120
 
@@ -634,23 +578,11 @@
 txEnabledDate Development = Just [timeMicrosQQ| 2019-11-30T05:00:00.0 |]
 txEnabledDate Testnet04 = Nothing
 txEnabledDate Mainnet01 = Just [timeMicrosQQ| 2019-12-05T00:00:00.0 |]
->>>>>>> 92712380
 
 -- | KILLSWITCH: The date after which nodes in the 1.1.x series will
 -- spontaneously allow Transactions in the system. This constant can be removed
 -- once the date has passed, and /must not be used in core validation code/.
 --
-<<<<<<< HEAD
-txActivationDate :: ChainwebVersion -> Maybe (Time Micros)
-txActivationDate Test{} = Nothing
-txActivationDate TimedConsensus{} = Nothing
-txActivationDate PowConsensus{} = Nothing
-txActivationDate TimedCPM{} = Nothing
-txActivationDate FastTimedCPM{} = Nothing
-txActivationDate Development = Nothing
-txActivationDate Testnet03 = Nothing
-txActivationDate Mainnet01 = Just [timeMicrosQQ| 2019-12-06T00:00:00.0 |]
-=======
 transferActivationDate :: ChainwebVersion -> Maybe (Time Micros)
 transferActivationDate Test{} = Nothing
 transferActivationDate TimedConsensus{} = Nothing
@@ -665,5 +597,4 @@
 -- | Enable user contract install
 enableUserContracts :: ChainwebVersion -> Bool
 enableUserContracts Mainnet01 = False
-enableUserContracts _ = True
->>>>>>> 92712380
+enableUserContracts _ = True