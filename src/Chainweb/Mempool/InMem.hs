--- conflicted
+++ resolved
@@ -325,7 +325,6 @@
     hasher = txHasher (_inmemTxCfg cfg)
 
 -- | Validation: Confirm the validity of some single transaction @t@.
-<<<<<<< HEAD
 --
 -- This function is only used during insert checks. TTL validation is done in
 -- the context of the current time (now).
@@ -333,10 +332,6 @@
 -- This function is NOT used during the pre validation when creating a new
 -- block.
 --
-=======
--- Note that this function is not called during block validation. This
--- merely exists to validate a transaction entering the mempool.
->>>>>>> 7cb3a076
 validateOne
     :: forall t a
     .  NFData t
