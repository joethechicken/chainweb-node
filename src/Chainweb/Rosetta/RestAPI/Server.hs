--- conflicted
+++ resolved
@@ -171,13 +171,8 @@
       payloadDb <- lookup cid ps ?? RosettaInvalidChain
       bh <- findBlockHeaderInCurrFork cutDb cid bheight bhash
       (coinbase, txs) <- getBlockOutputs payloadDb bh
-<<<<<<< HEAD
-      logs <- getTxLogs (_chainResPact cr) bh
+      logs <- getTxLogs pact bh
       trans <- matchLogs FullLogs bh logs coinbase txs
-=======
-      logs <- getTxLogs pact bh
-      trans <- hoistEither $ matchLogs FullLogs bh logs coinbase txs
->>>>>>> 5e32d03e
       pure $ BlockResp
         { _blockResp_block = Just $ block bh trans
         , _blockResp_otherTransactions = Nothing
@@ -192,11 +187,7 @@
     -> [(ChainId, PactExecutionService)]
     -> BlockTransactionReq
     -> Handler BlockTransactionResp
-<<<<<<< HEAD
-blockTransactionH v cutDb ps crs (BlockTransactionReq net bid t) = do
-=======
-blockTransactionH v cutDb ps pacts (BlockTransactionReq net bid t) =
->>>>>>> 5e32d03e
+blockTransactionH v cutDb ps pacts (BlockTransactionReq net bid t) = do
   runExceptT work >>= either throwRosetta pure
   where
     BlockId bheight bhash = bid
@@ -210,15 +201,8 @@
       bh <- findBlockHeaderInCurrFork cutDb cid (Just bheight) (Just bhash)
       rkTarget <- hush (fromText' rtid) ?? RosettaUnparsableTransactionId
       (coinbase, txs) <- getBlockOutputs payloadDb bh
-<<<<<<< HEAD
-      logs <- getTxLogs (_chainResPact cr) bh
+      logs <- getTxLogs pact bh
       tran <- matchLogs (SingleLog rkTarget) bh logs coinbase txs
-=======
-      logs <- getTxLogs pact bh
-
-      tran <- hoistEither $ matchLogs
-              (SingleLog rkTarget) bh logs coinbase txs
->>>>>>> 5e32d03e
 
       pure $ BlockTransactionResp tran
 
