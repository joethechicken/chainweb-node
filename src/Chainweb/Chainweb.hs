{-# LANGUAGE BangPatterns #-}
{-# LANGUAGE DeriveAnyClass #-}
{-# LANGUAGE DeriveGeneric #-}
{-# LANGUAGE DerivingStrategies #-}
{-# LANGUAGE FlexibleContexts #-}
{-# LANGUAGE FlexibleInstances #-}
{-# LANGUAGE GeneralizedNewtypeDeriving #-}
{-# LANGUAGE LambdaCase #-}
{-# LANGUAGE MultiWayIf #-}
{-# LANGUAGE OverloadedStrings #-}
{-# LANGUAGE RankNTypes #-}
{-# LANGUAGE ScopedTypeVariables #-}
{-# LANGUAGE TemplateHaskell #-}
{-# LANGUAGE TupleSections #-}
{-# LANGUAGE TypeApplications #-}
{-# LANGUAGE TypeFamilies #-}

-- |
-- Module: Chainweb.Chainweb
-- Copyright: Copyright © 2018 Kadena LLC.
-- License: MIT
-- Maintainer: Lars Kuhtz <lars@kadena.io>
-- Stability: experimental
--
-- This module provides the tools to initialize the different components of the
-- chainweb consensus and run a chainweb-consensus node.
--
-- The overall pattern is that for each component @C@ there is
--
-- 1.  a function @withC@ that manages the resources of the component and passes
--     a handle that encapsulates those resources to an inner computation, and
--
-- 2.  a function @runC@ that takes the resource handle of @C@ and starts the
    -- component.
--
-- This pattern allows to bootstrap components with mutual dependencies and
-- resolve timing and ordering constraints for the startup of services.
--
-- Logging functions are initialized in the enviroment and passed as call backs
-- to the components.
--
module Chainweb.Chainweb
(
-- * Pact Configuration
  TransactionIndexConfig(..)
, defaultTransactionIndexConfig
, pTransactionIndexConfig

-- * Configuration
, ChainwebConfiguration(..)
, configNodeId
, configChainwebVersion
, configMiner
, configCoordinator
, configHeaderStream
, configReintroTxs
, configP2p
, configTransactionIndex
, configBlockGasLimit
, configCutFetchTimeout
, defaultChainwebConfiguration
, pChainwebConfiguration
, validateChainwebConfiguration

-- * Chainweb Resources
, Chainweb(..)
, chainwebChains
, chainwebCutResources
, chainwebHostAddress
, chainwebMiner
, chainwebCoordinator
, chainwebHeaderStream
, chainwebLogger
, chainwebSocket
, chainwebPeer
, chainwebPayloadDb
, chainwebPactData
, chainwebThrottler
, chainwebConfig
, chainwebRouteBlacklist

-- ** Mempool integration
, ChainwebTransaction
, Mempool.chainwebTransactionConfig
, validatingMempoolConfig

, withChainweb
, runChainweb

-- * Miner
, runMiner

) where

import Configuration.Utils hiding (Error, Lens', disabled, (<.>))

import Control.Concurrent (threadDelay)
import Control.Concurrent.Async
import Control.Concurrent.MVar (MVar, newEmptyMVar, putMVar, readMVar)
import Control.Error.Util (note)
import Control.Lens hiding ((.=), (<.>))
import Control.Monad
import Control.Monad.Catch (throwM)

import Data.Align (alignWith)
import qualified Data.ByteString.Short as SB
import Data.CAS (casLookupM)
import Data.Foldable
import Data.Function (on)
import qualified Data.HashMap.Strict as HM
import Data.List (sortBy)
import Data.Maybe
import Data.Monoid
import qualified Data.Text as T
import Data.These (These(..))
import Data.Tuple.Strict (T2(..))
import qualified Data.Vector as V

import GHC.Generics hiding (from)

import qualified Network.HTTP.Client as HTTP
import Network.Socket (Socket)
import Network.Wai
import Network.Wai.Handler.Warp
import Network.Wai.Middleware.Throttle
import Network.HTTP.Types.Status (status404)

import Numeric.Natural

import Prelude hiding (log)

import System.Clock
import System.LogLevel

-- internal modules

import qualified Pact.Types.ChainId as P
import qualified Pact.Types.ChainMeta as P
import qualified Pact.Types.Command as P
import qualified Pact.Types.Hash as P

import Chainweb.BlockHeader
import Chainweb.BlockHeaderDB (BlockHeaderDb)
import Chainweb.BlockHeaderDB.RestAPI (HeaderStream(..))
import Chainweb.ChainId
import Chainweb.Chainweb.ChainResources
import Chainweb.Chainweb.CutResources
import Chainweb.Chainweb.MinerResources
import Chainweb.Chainweb.PeerResources
import Chainweb.Cut
import Chainweb.CutDB
import Chainweb.Graph
import Chainweb.HostAddress
import Chainweb.Logger
import qualified Chainweb.Mempool.InMemTypes as Mempool
import qualified Chainweb.Mempool.Mempool as Mempool
import Chainweb.Mempool.P2pConfig
import Chainweb.Miner.Config
import Chainweb.NodeId
import Chainweb.Pact.RestAPI.Server (PactServerData)
import Chainweb.Pact.Utils (fromPactChainId)
import Chainweb.Payload
import Chainweb.Payload.PayloadStore
import Chainweb.Payload.PayloadStore.RocksDB
import Chainweb.RestAPI
import Chainweb.RestAPI.NetworkID
import Chainweb.Transaction
import Chainweb.Utils
import Chainweb.Utils.RequestLog
import Chainweb.Version
import Chainweb.WebBlockHeaderDB
import Chainweb.WebPactExecutionService

import Data.CAS.RocksDB
import Data.LogMessage (LogFunctionText)

import P2P.Node.Configuration
import P2P.Node.PeerDB (PeerDb)
import P2P.Peer

-- -------------------------------------------------------------------------- --
-- TransactionIndexConfig

data TransactionIndexConfig = TransactionIndexConfig
    deriving (Show, Eq, Generic)

makeLenses ''TransactionIndexConfig

defaultTransactionIndexConfig :: TransactionIndexConfig
defaultTransactionIndexConfig = TransactionIndexConfig

instance ToJSON TransactionIndexConfig where
    toJSON _ = object []

instance FromJSON (TransactionIndexConfig -> TransactionIndexConfig) where
    parseJSON = withObject "TransactionIndexConfig" $ const (return id)

pTransactionIndexConfig :: MParser TransactionIndexConfig
pTransactionIndexConfig = pure id

-- -------------------------------------------------------------------------- --
-- Chainweb Configuration

data ChainwebConfiguration = ChainwebConfiguration
    { _configChainwebVersion :: !ChainwebVersion
    , _configNodeId :: !NodeId
    , _configMiner :: !(EnableConfig MinerConfig)
    , _configCoordinator :: !Bool
    , _configHeaderStream :: !Bool
    , _configReintroTxs :: !Bool
    , _configP2p :: !P2pConfiguration
    , _configTransactionIndex :: !(EnableConfig TransactionIndexConfig)
    , _configIncludeOrigin :: !Bool
    , _configThrottleRate :: !Natural
    , _configMempoolP2p :: !(EnableConfig MempoolP2pConfig)
    , _configPruneChainDatabase :: !Bool
    , _configBlockGasLimit :: !Mempool.GasLimit
<<<<<<< HEAD
    , _configDisabledEndpoints :: ![T.Text]
    }
    deriving (Show, Eq, Generic)
=======
    , _configCutFetchTimeout :: !Int
    } deriving (Show, Eq, Generic)
>>>>>>> d753643d

makeLenses ''ChainwebConfiguration

instance HasChainwebVersion ChainwebConfiguration where
    _chainwebVersion = _configChainwebVersion
    {-# INLINE _chainwebVersion #-}

instance HasChainGraph ChainwebConfiguration where
    _chainGraph = _chainGraph . _chainwebVersion
    {-# INLINE _chainGraph #-}

validateChainwebConfiguration :: ConfigValidation ChainwebConfiguration l
validateChainwebConfiguration c = do
    validateEnableConfig validateMinerConfig (_configMiner c)

defaultChainwebConfiguration :: ChainwebVersion -> ChainwebConfiguration
defaultChainwebConfiguration v = ChainwebConfiguration
    { _configChainwebVersion = v
    , _configNodeId = NodeId 0 -- FIXME
    , _configMiner = EnableConfig False defaultMinerConfig
    , _configCoordinator = False
    , _configHeaderStream = False
    , _configReintroTxs = True
    , _configP2p = defaultP2pConfiguration
    , _configTransactionIndex = defaultEnableConfig defaultTransactionIndexConfig
    , _configIncludeOrigin = True
    , _configThrottleRate = 1000
    , _configMempoolP2p = defaultEnableConfig defaultMempoolP2pConfig
    , _configPruneChainDatabase = True
    , _configBlockGasLimit = 100000
<<<<<<< HEAD
    , _configDisabledEndpoints = []
=======
    , _configCutFetchTimeout = 3000000
>>>>>>> d753643d
    }

instance ToJSON ChainwebConfiguration where
    toJSON o = object
        [ "chainwebVersion" .= _configChainwebVersion o
        , "nodeId" .= _configNodeId o
        , "miner" .= _configMiner o
        , "miningCoordination" .= _configCoordinator o
        , "headerStream" .= _configHeaderStream o
        , "reintroTxs" .= _configReintroTxs o
        , "p2p" .= _configP2p o
        , "transactionIndex" .= _configTransactionIndex o
        , "includeOrigin" .= _configIncludeOrigin o
        , "throttleRate" .= _configThrottleRate o
        , "mempoolP2p" .= _configMempoolP2p o
        , "pruneChainDatabase" .= _configPruneChainDatabase o
        , "blockGasLimit" .= _configBlockGasLimit o
<<<<<<< HEAD
        , "disabledEndpoints" .= _configDisabledEndpoints o
=======
        , "cutFetchTimeout" .= _configCutFetchTimeout o
>>>>>>> d753643d
        ]

instance FromJSON (ChainwebConfiguration -> ChainwebConfiguration) where
    parseJSON = withObject "ChainwebConfig" $ \o -> id
        <$< configChainwebVersion ..: "chainwebVersion" % o
        <*< configNodeId ..: "nodeId" % o
        <*< configMiner %.: "miner" % o
        <*< configCoordinator ..: "miningCoordination" % o
        <*< configHeaderStream ..: "headerStream" % o
        <*< configReintroTxs ..: "reintroTxs" % o
        <*< configP2p %.: "p2p" % o
        <*< configTransactionIndex %.: "transactionIndex" % o
        <*< configIncludeOrigin ..: "includeOrigin" % o
        <*< configThrottleRate ..: "throttleRate" % o
        <*< configMempoolP2p %.: "mempoolP2p" % o
        <*< configPruneChainDatabase ..: "pruneChainDatabase" % o
        <*< configBlockGasLimit ..: "blockGasLimit" % o
<<<<<<< HEAD
        <*< configDisabledEndpoints . from leftMonoidalUpdate %.: "disabledEndpoints" % o
=======
        <*< configCutFetchTimeout ..: "cutFetchTimeout" % o
>>>>>>> d753643d

pChainwebConfiguration :: MParser ChainwebConfiguration
pChainwebConfiguration = id
    <$< configChainwebVersion .:: textOption
        % long "chainweb-version"
        <> short 'v'
        <> help "the chainweb version that this node is using"
    <*< configNodeId .:: textOption
        % long "node-id"
        <> short 'i'
        <> help "unique id of the node that is used as miner id in new blocks"
    <*< configMiner %:: pEnableConfig "mining" pMinerConfig
    <*< configCoordinator .:: boolOption_
        % long "mining-coordination"
        <> help "whether to enable external requests for mining work"
    <*< configHeaderStream .:: boolOption_
        % long "header-stream"
        <> help "whether to enable an endpoint for streaming block updates"
    <*< configReintroTxs .:: enableDisableFlag
        % long "tx-reintro"
        <> help "whether to enable transaction reintroduction from losing forks"
    <*< configP2p %:: pP2pConfiguration Nothing
    <*< configTransactionIndex %::
        pEnableConfig "transaction-index" pTransactionIndexConfig
    <*< configIncludeOrigin .:: enableDisableFlag
        % long "include-origin"
        <> help "whether to include the local peer as origin when publishing cut hashes"
    <*< configThrottleRate .:: option auto
        % long "throttle-rate"
        <> help "how many requests per second are accepted from another node before it is being throttled"
    <*< configMempoolP2p %::
        pEnableConfig "mempool-p2p" pMempoolP2pConfig
    <*< configPruneChainDatabase .:: enableDisableFlag
        % long "prune-chain-database"
        <> help "prune the chain database for all chains on startup"
    <*< configBlockGasLimit .:: jsonOption
        % long "block-gas-limit"
        <> help "the sum of all transaction gas fees in a block must not exceed this number"
<<<<<<< HEAD
    <*< configDisabledEndpoints %:: pLeftMonoidalUpdate % fmap pure % textOption
        % long "disable-endpoint"
        <> help "disable endpoints with this prefix on the local node"
        <> metavar "PATHPREFIX"
=======
    <*< configCutFetchTimeout .:: option auto
        % long "cut-fetch-timeout"
        <> help "After this many microseconds, give up trying to sync a particular Cut"
>>>>>>> d753643d

-- -------------------------------------------------------------------------- --
-- Chainweb Resources

data Chainweb logger cas = Chainweb
    { _chainwebHostAddress :: !HostAddress
    , _chainwebChains :: !(HM.HashMap ChainId (ChainResources logger))
    , _chainwebCutResources :: !(CutResources logger cas)
    , _chainwebMiner :: !(Maybe (MinerResources logger cas))
    , _chainwebCoordinator :: !(Maybe (MiningCoordination logger cas))
    , _chainwebHeaderStream :: !HeaderStream
    , _chainwebLogger :: !logger
    , _chainwebPeer :: !(PeerResources logger)
    , _chainwebPayloadDb :: !(PayloadDb cas)
    , _chainwebManager :: !HTTP.Manager
    , _chainwebPactData :: [(ChainId, PactServerData logger cas)]
    , _chainwebThrottler :: !(Throttle Address)
    , _chainwebConfig :: !ChainwebConfiguration
    , _chainwebRouteBlacklist :: !Middleware
    }

makeLenses ''Chainweb

chainwebSocket :: Getter (Chainweb logger cas) Socket
chainwebSocket = chainwebPeer . peerResSocket

instance HasChainwebVersion (Chainweb logger cas) where
    _chainwebVersion = _chainwebVersion . _chainwebCutResources
    {-# INLINE _chainwebVersion #-}

instance HasChainGraph (Chainweb logger cas) where
    _chainGraph = _chainGraph . _chainwebVersion
    {-# INLINE _chainGraph #-}

-- Intializes all local chainweb components but doesn't start any networking.
--
withChainweb
    :: Logger logger
    => ChainwebConfiguration
    -> logger
    -> RocksDb
    -> Maybe FilePath
    -> Bool
    -> (Chainweb logger RocksDbCas -> IO a)
    -> IO a
withChainweb c logger rocksDb dbDir resetDb inner =
    withPeerResources v (view configP2p conf) logger $ \logger' peer ->
        withChainwebInternal
            (set configP2p (_peerResConfig peer) conf)
            logger'
            peer
            rocksDb
            dbDir
            (Just (_configNodeId c))
            resetDb
            inner
  where
    v = _chainwebVersion c

    -- Here we inject the hard-coded bootstrap peer infos for the configured
    -- chainweb version into the configuration.
    conf | _p2pConfigIgnoreBootstrapNodes (_configP2p c) = c
         | otherwise = configP2p . p2pConfigKnownPeers <>~ bootstrapPeerInfos v $ c

-- TODO: The type InMempoolConfig contains parameters that should be
-- configurable as well as parameters that are determined by the chainweb
-- version or the chainweb protocol. These should be separated in to two
-- different types.

validatingMempoolConfig
    :: ChainId
    -> ChainwebVersion
    -> Mempool.GasLimit
    -> MVar PactExecutionService
    -> Mempool.InMemConfig ChainwebTransaction
validatingMempoolConfig cid v gl mv = Mempool.InMemConfig
    { Mempool._inmemTxCfg = txcfg
    , Mempool._inmemTxBlockSizeLimit = gl
    , Mempool._inmemMaxRecentItems = maxRecentLog
    , Mempool._inmemPreInsertPureChecks = preInsertSingle
    , Mempool._inmemPreInsertBatchChecks = preInsertBatch
    }
  where
    txcfg = Mempool.chainwebTransactionConfig
    maxRecentLog = 2048

    toDupeResult :: Maybe a -> Maybe Mempool.InsertError
    toDupeResult = fmap (const Mempool.InsertErrorDuplicate)

    preInsertSingle :: ChainwebTransaction -> Either Mempool.InsertError ChainwebTransaction
    preInsertSingle tx = checkMetadata tx

    -- | Validation: All checks that should occur before a TX is inserted into
    -- the mempool. A rejection at this stage means that something is
    -- fundamentally wrong/illegal with the TX, and that it should be rejected
    -- completely and not gossiped to other peers.
    --
    -- We expect this to be called in two places: once when a new Pact
    -- Transaction is submitted via the @send@ endpoint, and once when a new TX
    -- is gossiped to us from a peer's mempool.
    --
    preInsertBatch
        :: V.Vector (T2 Mempool.TransactionHash ChainwebTransaction)
        -> IO (V.Vector (Either (T2 Mempool.TransactionHash Mempool.InsertError)
                                (T2 Mempool.TransactionHash ChainwebTransaction)))
    preInsertBatch txs = do
        let hashes = V.map (toPactHash . sfst) txs
        pex <- readMVar mv
        rs <- _pactLookup pex (Left cid) hashes >>= either throwM pure
        pure $ alignWith f rs txs
      where
        f (These r (T2 h t)) = maybe (Right (T2 h t)) (Left . T2 h) $ toDupeResult r
        f (That (T2 h _)) = Left (T2 h $ Mempool.InsertErrorOther "preInsertBatch: align mismatch 0")
        f (This _) = Left (T2 (Mempool.TransactionHash "") (Mempool.InsertErrorOther "preInsertBatch: align mismatch 1"))

    toPactHash :: Mempool.TransactionHash -> P.TypedHash h
    toPactHash (Mempool.TransactionHash h) = P.TypedHash $ SB.fromShort h

    -- | Validation: Is this TX associated with the correct `ChainId`?
    --
    checkMetadata :: ChainwebTransaction -> Either Mempool.InsertError ChainwebTransaction
    checkMetadata tx = do
        let !pay = payloadObj . P._cmdPayload $ tx
            pcid = P._pmChainId $ P._pMeta pay
            sigs = length (P._cmdSigs tx)
            ver  = P._pNetworkId pay >>= fromText @ChainwebVersion . P._networkId
        tcid <- note (Mempool.InsertErrorOther "Unparsable ChainId") $ fromPactChainId pcid
        if | tcid /= cid   -> Left Mempool.InsertErrorMetadataMismatch
           | sigs > 100    -> Left $ Mempool.InsertErrorOther "Too many signatures"
           | ver /= Just v -> Left Mempool.InsertErrorMetadataMismatch
           | otherwise     -> Right tx

-- Intializes all local chainweb components but doesn't start any networking.
--
withChainwebInternal
    :: forall logger a
    .  Logger logger
    => ChainwebConfiguration
    -> logger
    -> PeerResources logger
    -> RocksDb
    -> Maybe FilePath
    -> Maybe NodeId
    -> Bool
    -> (Chainweb logger RocksDbCas -> IO a)
    -> IO a
withChainwebInternal conf logger peer rocksDb dbDir nodeid resetDb inner = do
    initializePayloadDb v payloadDb
    cdbv <- newEmptyMVar
    concurrentWith
        -- initialize chains concurrently
        (\cid -> do
            let mcfg = validatingMempoolConfig cid v (_configBlockGasLimit conf)
            withChainResources v cid rocksDb peer (chainLogger cid)
                     mcfg cdbv payloadDb prune dbDir nodeid
                     resetDb)

        -- initialize global resources after all chain resources are initialized
        (\cs -> global (HM.fromList $ zip cidsList cs) cdbv)
        cidsList
  where
    prune :: Bool
    prune = _configPruneChainDatabase conf

    cidsList :: [ChainId]
    cidsList = toList cids

    payloadDb :: PayloadDb RocksDbCas
    payloadDb = newPayloadDb rocksDb

    chainLogger :: ChainId -> logger
    chainLogger cid = addLabel ("chain", toText cid) logger

    logg :: LogFunctionText
    logg = logFunctionText logger

    -- Initialize global resources
    global
        :: HM.HashMap ChainId (ChainResources logger)
        -> MVar (CutDb RocksDbCas)
        -> IO a
    global cs cdbv = do
        let !webchain = mkWebBlockHeaderDb v (HM.map _chainResBlockHeaderDb cs)
            !pact = mkWebPactExecutionService (HM.map _chainResPact cs)
            !cutLogger = setComponent "cut" logger
            !mgr = _peerResManager peer

        logg Info "start initializing cut resources"

        withCutResources cutConfig peer cutLogger rocksDb webchain payloadDb mgr pact $ \cuts -> do
            logg Info "finished initializing cut resources"

            let !mLogger = setComponent "miner" logger
                !mConf = _configMiner conf
                !mCutDb = _cutResCutDb cuts

            -- initialize throttler
            throttler <- initThrottler (defaultThrottleSettings $ TimeSpec 4 0)
                { throttleSettingsRate = int $ _configThrottleRate conf
                , throttleSettingsPeriod = 1 / micro -- 1 second (measured in usec)
                , throttleSettingsBurst = int $ _configThrottleRate conf
                , throttleSettingsIsThrottled = const True
                -- , throttleSettingsIsThrottled = \r -> any (flip elem (pathInfo r))
                --     [ "cut"
                --     , "header"
                --     , "payload"
                --     , "mempool"
                --     , "peer"
                --     ]
                }

            -- update the cutdb mvar used by pact service with cutdb
            void $! putMVar cdbv mCutDb

            -- synchronize pact dbs with latest cut before we start the server
            -- and clients and begin mining.
            --
            -- This is a consistency check that validates the blocks in the
            -- current cut. If it fails in exception is raised. Also, if it
            -- takes long (why would it?) we want this to happen before we go
            -- online.
            --
            logg Info "start synchronizing Pact DBs"
            synchronizePactDb cs mCutDb
            logg Info "finished synchronizing Pact DBs"

            withPactData cs cuts $ \pactData -> do
                logg Info "start initializing miner resources"
                withMiningCoordination mLogger (_configCoordinator conf) mCutDb $ \mc ->
                    withMinerResources mLogger mConf mCutDb $ \m -> do
                        logg Info "finished initializing miner resources"
                        inner Chainweb
                            { _chainwebHostAddress = _peerConfigAddr $ _p2pConfigPeer $ _configP2p conf
                            , _chainwebChains = cs
                            , _chainwebCutResources = cuts
                            , _chainwebMiner = m
                            , _chainwebCoordinator = mc
                            , _chainwebHeaderStream = HeaderStream $ _configHeaderStream conf
                            , _chainwebLogger = logger
                            , _chainwebPeer = peer
                            , _chainwebPayloadDb = payloadDb
                            , _chainwebManager = mgr
                            , _chainwebPactData = pactData
                            , _chainwebThrottler = throttler
                            , _chainwebConfig = conf
                            , _chainwebRouteBlacklist = routeBlacklist
                            }

    withPactData
        :: HM.HashMap ChainId (ChainResources logger)
        -> CutResources logger cas
        -> ([(ChainId, (CutResources logger cas, ChainResources logger))] -> IO b)
        -> IO b
    withPactData cs cuts m
        | _enableConfigEnabled (_configTransactionIndex conf) = do
              -- TODO: delete this knob
              logg Info "Transaction index enabled"
              let l = sortBy (compare `on` fst) (HM.toList cs)
              m $ map (\(c, cr) -> (c, (cuts, cr))) l
        | otherwise = do
              logg Info "Transaction index disabled"
              m []

    v = _configChainwebVersion conf
    cids = chainIds v

    -- FIXME: make this configurable
    cutConfig :: CutDbConfig
    cutConfig = (defaultCutDbConfig v $ _configCutFetchTimeout conf)
        { _cutDbConfigLogLevel = Info
        , _cutDbConfigTelemetryLevel = Info
        , _cutDbConfigUseOrigin = _configIncludeOrigin conf
        }

    synchronizePactDb :: HM.HashMap ChainId (ChainResources logger) -> CutDb cas -> IO ()
    synchronizePactDb cs cutDb = do
        currentCut <- _cut cutDb
        mapConcurrently_ syncOne $ mergeCutResources $ _cutMap currentCut
      where
        mergeCutResources :: HM.HashMap ChainId b -> [(b, ChainResources logger)]
        mergeCutResources c =
            let f cid bh = (bh, fromJuste $ HM.lookup cid cs)
            in map snd $ HM.toList $ HM.mapWithKey f c

        syncOne :: (BlockHeader, ChainResources logger) -> IO ()
        syncOne (bh, cr) = do
            let pact = _chainResPact cr
            let logCr = logFunctionText $ _chainResLogger cr
            let hsh = _blockHash bh
            let h = _blockHeight bh
            logCr Info $ "pact db synchronizing to block "
                      <> T.pack (show (h, hsh))
            payload <- payloadWithOutputsToPayloadData
                       <$> casLookupM payloadDb (_blockPayloadHash bh)
            void $ _pactValidateBlock pact bh payload
            logCr Info "pact db synchronized"

    routeBlacklist :: Middleware
    routeBlacklist app req respond
        | test = respond $ responseLBS status404 [] "Endpoint not supported by this node"
        | otherwise = app req respond
      where
        test = any
            (\x -> x `T.isPrefixOf` (T.intercalate "/" (pathInfo req)))
            (_configDisabledEndpoints conf)

-- | Starts server and runs all network clients
--
runChainweb
    :: forall logger cas
    . Logger logger
    => PayloadCas cas
    => Chainweb logger cas
    -> IO ()
runChainweb cw = do
    logg Info "start chainweb node"
    concurrently_
        -- 1. Start serving Rest API
        (serve (_chainwebRouteBlacklist cw . throttle (_chainwebThrottler cw) . httpLog))
        -- 2. Start Clients (with a delay of 500ms)
        (threadDelay 500000 >> clients)
  where
    clients :: IO ()
    clients = do
        mpClients <- mempoolSyncClients
        mapConcurrently_ id $ concat
              [ miner
              , cutNetworks mgr (_chainwebCutResources cw)
              , mpClients
              ]

    logg :: LogFunctionText
    logg = logFunctionText $ _chainwebLogger cw

    -- chains
    chains :: [(ChainId, ChainResources logger)]
    chains = HM.toList (_chainwebChains cw)

    chainVals :: [ChainResources logger]
    chainVals = map snd chains

    -- collect server resources
    proj :: forall a . (ChainResources logger -> a) -> [(ChainId, a)]
    proj f = flip map chains $ \(k, ch) -> (k, f ch)

    chainDbsToServe :: [(ChainId, BlockHeaderDb)]
    chainDbsToServe = proj _chainResBlockHeaderDb

    -- | KILLSWITCH: The logic here involving `txSilenceEndDate` here is to be
    -- removed in a future version of Chain. This disables the Mempool API
    -- entirely during the TX blackout period.
    --
    mempoolsToServe
        :: ChainwebVersion
        -> [(ChainId, Mempool.MempoolBackend ChainwebTransaction)]
    mempoolsToServe v = case txSilenceEndDate v of
        Just _ -> []
        _ -> proj _chainResMempool

    chainP2pToServe :: [(NetworkId, PeerDb)]
    chainP2pToServe =
        bimap ChainNetwork (_peerResDb . _chainResPeer) <$> itoList (_chainwebChains cw)

    memP2pToServe :: [(NetworkId, PeerDb)]
    memP2pToServe =
        bimap MempoolNetwork (_peerResDb . _chainResPeer) <$> itoList (_chainwebChains cw)

    payloadDbsToServe :: [(ChainId, PayloadDb cas)]
    payloadDbsToServe = itoList (view chainwebPayloadDb cw <$ _chainwebChains cw)

    pactDbsToServe :: [(ChainId, PactServerData logger cas)]
    pactDbsToServe = _chainwebPactData cw

    serverSettings :: Settings
    serverSettings = setOnException
        (\r e -> when (defaultShouldDisplayException e) (logg Error $ loggServerError r e))
        $ peerServerSettings (_peerResPeer $ _chainwebPeer cw)

    serve :: Middleware -> IO ()
    serve = serveChainwebSocketTls
        serverSettings
        (_peerCertificateChain $ _peerResPeer $ _chainwebPeer cw)
        (_peerKey $ _peerResPeer $ _chainwebPeer cw)
        (_peerResSocket $ _chainwebPeer cw)
        (_chainwebVersion cw)
        ChainwebServerDbs
            { _chainwebServerCutDb = Just cutDb
            , _chainwebServerBlockHeaderDbs = chainDbsToServe
            , _chainwebServerMempools = mempoolsToServe (_chainwebVersion cw)
            , _chainwebServerPayloadDbs = payloadDbsToServe
            , _chainwebServerPeerDbs = (CutNetwork, cutPeerDb) : chainP2pToServe <> memP2pToServe
            , _chainwebServerPactDbs = pactDbsToServe
            }
        (_chainwebCoordinator cw)
        (_chainwebHeaderStream cw)

    -- HTTP Request Logger

    httpLog :: Middleware
    httpLog = requestResponseLogger $ setComponent "http" (_chainwebLogger cw)

    loggServerError (Just r) e = "HTTP server error: " <> sshow e <> ". Request: " <> sshow r
    loggServerError Nothing e = "HTTP server error: " <> sshow e

    -- Cut DB and Miner

    cutDb :: CutDb cas
    cutDb = _cutResCutDb $ _chainwebCutResources cw

    cutPeerDb :: PeerDb
    cutPeerDb = _peerResDb $ _cutResPeer $ _chainwebCutResources cw

    miner :: [IO ()]
    miner = maybe [] (\m -> [ runMiner (_chainwebVersion cw) m ]) $ _chainwebMiner cw

    -- Configure Clients

    mgr :: HTTP.Manager
    mgr = view chainwebManager cw

    -- Mempool

    mempoolP2pConfig :: EnableConfig MempoolP2pConfig
    mempoolP2pConfig = _configMempoolP2p $ _chainwebConfig cw

    -- Decide whether to enable the mempool sync clients
    -- | KILLSWITCH: Reenable the mempool sync for Mainnet.
    mempoolSyncClients :: IO [IO ()]
    mempoolSyncClients = case enabledConfig mempoolP2pConfig of
        Nothing -> disabled
        Just c -> case _chainwebVersion cw of
            Test{} -> disabled
            TimedConsensus{} -> disabled
            PowConsensus{} -> disabled
            TimedCPM{} -> enabled c
            FastTimedCPM{} -> enabled c
            Development -> enabled c
            Testnet02 -> enabled c
            Mainnet01 -> disabled
      where
        disabled = do
            logg Info "Mempool p2p sync disabled"
            return []
        enabled conf = do
            logg Info "Mempool p2p sync enabled"
            return $ map (runMempoolSyncClient mgr conf) chainVals<|MERGE_RESOLUTION|>--- conflicted
+++ resolved
@@ -119,11 +119,11 @@
 import GHC.Generics hiding (from)
 
 import qualified Network.HTTP.Client as HTTP
+import Network.HTTP.Types.Status (status404)
 import Network.Socket (Socket)
 import Network.Wai
 import Network.Wai.Handler.Warp
 import Network.Wai.Middleware.Throttle
-import Network.HTTP.Types.Status (status404)
 
 import Numeric.Natural
 
@@ -215,14 +215,10 @@
     , _configMempoolP2p :: !(EnableConfig MempoolP2pConfig)
     , _configPruneChainDatabase :: !Bool
     , _configBlockGasLimit :: !Mempool.GasLimit
-<<<<<<< HEAD
+    , _configCutFetchTimeout :: !Int
     , _configDisabledEndpoints :: ![T.Text]
     }
     deriving (Show, Eq, Generic)
-=======
-    , _configCutFetchTimeout :: !Int
-    } deriving (Show, Eq, Generic)
->>>>>>> d753643d
 
 makeLenses ''ChainwebConfiguration
 
@@ -253,11 +249,8 @@
     , _configMempoolP2p = defaultEnableConfig defaultMempoolP2pConfig
     , _configPruneChainDatabase = True
     , _configBlockGasLimit = 100000
-<<<<<<< HEAD
+    , _configCutFetchTimeout = 3000000
     , _configDisabledEndpoints = []
-=======
-    , _configCutFetchTimeout = 3000000
->>>>>>> d753643d
     }
 
 instance ToJSON ChainwebConfiguration where
@@ -275,11 +268,8 @@
         , "mempoolP2p" .= _configMempoolP2p o
         , "pruneChainDatabase" .= _configPruneChainDatabase o
         , "blockGasLimit" .= _configBlockGasLimit o
-<<<<<<< HEAD
+        , "cutFetchTimeout" .= _configCutFetchTimeout o
         , "disabledEndpoints" .= _configDisabledEndpoints o
-=======
-        , "cutFetchTimeout" .= _configCutFetchTimeout o
->>>>>>> d753643d
         ]
 
 instance FromJSON (ChainwebConfiguration -> ChainwebConfiguration) where
@@ -297,11 +287,8 @@
         <*< configMempoolP2p %.: "mempoolP2p" % o
         <*< configPruneChainDatabase ..: "pruneChainDatabase" % o
         <*< configBlockGasLimit ..: "blockGasLimit" % o
-<<<<<<< HEAD
+        <*< configCutFetchTimeout ..: "cutFetchTimeout" % o
         <*< configDisabledEndpoints . from leftMonoidalUpdate %.: "disabledEndpoints" % o
-=======
-        <*< configCutFetchTimeout ..: "cutFetchTimeout" % o
->>>>>>> d753643d
 
 pChainwebConfiguration :: MParser ChainwebConfiguration
 pChainwebConfiguration = id
@@ -340,16 +327,13 @@
     <*< configBlockGasLimit .:: jsonOption
         % long "block-gas-limit"
         <> help "the sum of all transaction gas fees in a block must not exceed this number"
-<<<<<<< HEAD
+    <*< configCutFetchTimeout .:: option auto
+        % long "cut-fetch-timeout"
+        <> help "After this many microseconds, give up trying to sync a particular Cut"
     <*< configDisabledEndpoints %:: pLeftMonoidalUpdate % fmap pure % textOption
         % long "disable-endpoint"
         <> help "disable endpoints with this prefix on the local node"
         <> metavar "PATHPREFIX"
-=======
-    <*< configCutFetchTimeout .:: option auto
-        % long "cut-fetch-timeout"
-        <> help "After this many microseconds, give up trying to sync a particular Cut"
->>>>>>> d753643d
 
 -- -------------------------------------------------------------------------- --
 -- Chainweb Resources
