--- conflicted
+++ resolved
@@ -586,9 +586,6 @@
     -> IO ()
 runChainweb cw = do
     logg Info "start chainweb node"
-<<<<<<< HEAD
-    vm <- mkValidationMiddleware
-=======
     getSpec <- interleaveIO fetchOpenApiSpec
     p2pValidationMiddleware <-
         if _p2pConfigValidateSpec (_configP2p $ _chainwebConfig cw)
@@ -602,7 +599,6 @@
             logg Warn $ "OpenAPI spec validation enabled on service API, make sure this is what you want"
             validationMiddleware <$> getSpec
         else return id
->>>>>>> 3b4ef6c2
     runConcurrently $ ()
         -- 1. Start serving Rest API
         <$ Concurrently ((if tls then serve else servePlain)
@@ -618,15 +614,6 @@
         <* Concurrently (threadDelay 500000 >> serveServiceApi (serviceHttpLog . requestSizeLimit . serviceApiValidationMiddleware))
 
   where
-<<<<<<< HEAD
-    logValidationFailure _ _ (WV.ValidationException ty err) =
-        logFunctionJson (_chainwebLogger cw) Warn $ "openapi error: " <>
-    mkValidationMiddleware = do
-        mgr <- manager 2_000_000
-        let specUri = "https://raw.githubusercontent.com/kadena-io/chainweb-openapi/fixes/chainweb.openapi.yaml"
-        spec <- Yaml.decodeThrow . BL.toStrict . HTTP.responseBody =<< HTTP.httpLbs (HTTP.parseRequest_ specUri) mgr
-        return $ WV.mkValidator (WV.Log logValidationFailure) ("/chainweb/0.0/" <> T.encodeUtf8 (chainwebVersionToText $ _chainwebVersion $ _chainwebConfig cw)) spec
-=======
     logValidationFailure _ _ err =
         logg Warn $ "openapi error: " <> sshow err
     fetchOpenApiSpec = do
@@ -634,7 +621,6 @@
         Yaml.decodeThrow . BL.toStrict . HTTP.responseBody =<< HTTP.httpLbs (HTTP.parseRequest_ specUri) mgr
     validationMiddleware spec =
         WV.mkValidator (WV.Log logValidationFailure) ("/chainweb/0.0/" <> T.encodeUtf8 (chainwebVersionToText $ _chainwebVersion $ _chainwebConfig cw)) spec
->>>>>>> 3b4ef6c2
 
     tls = _p2pConfigTls $ _configP2p $ _chainwebConfig cw
 
