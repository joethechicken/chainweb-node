--- conflicted
+++ resolved
@@ -478,11 +478,7 @@
     $ set bsMode Nothing
     . set bsPendingTx Nothing
 
-<<<<<<< HEAD
-doCommit :: BlockHandler SQLiteEnv [TxLogJson]
-=======
-doCommit :: BlockHandler logger SQLiteEnv [TxLog Value]
->>>>>>> e0608435
+doCommit :: BlockHandler logger SQLiteEnv [TxLogJson]
 doCommit = use bsMode >>= \case
     Nothing -> doRollback >> internalError "doCommit: Not in transaction"
     Just m -> do
@@ -542,11 +538,7 @@
     -- clear out txlog entries
     . set (bsPendingBlock . pendingTxLogMap) mempty
 
-<<<<<<< HEAD
-doGetTxLog :: Domain k RowData -> TxId -> BlockHandler SQLiteEnv [TxLog RowData]
-=======
-doGetTxLog :: FromJSON v => Domain k v -> TxId -> BlockHandler logger SQLiteEnv [TxLog v]
->>>>>>> e0608435
+doGetTxLog :: Domain k RowData -> TxId -> BlockHandler logger SQLiteEnv [TxLog RowData]
 doGetTxLog d txid = do
     -- try to look up this tx from pending log -- if we find it there it can't
     -- possibly be in the db.
