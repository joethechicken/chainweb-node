{-# LANGUAGE DerivingStrategies #-}
{-# LANGUAGE FlexibleContexts #-}
{-# LANGUAGE FlexibleInstances #-}
{-# LANGUAGE LambdaCase #-}
{-# LANGUAGE MultiParamTypeClasses #-}
{-# LANGUAGE OverloadedStrings #-}
{-# LANGUAGE ScopedTypeVariables #-}
{-# LANGUAGE TypeApplications #-}

{-# OPTIONS_GHC -fno-warn-orphans #-}

-- |
-- Module: Chainweb.Pact.ChainwebPactDb
-- Copyright: Copyright © 2018 - 2020 Kadena LLC.
-- License: MIT
-- Maintainer: Emmanuel Denloye-Ito <emmanuel@kadena.io>
-- Stability: experimental
--
-- SQLite interaction utilities.

module Chainweb.Pact.Backend.Utils
  ( -- * General utils
    callDb
  , open2
  , chainDbFileName
    -- * Savepoints
  , withSavepoint
  , beginSavepoint
  , commitSavepoint
  , rollbackSavepoint
  , SavepointName(..)
  -- * SQLite conversions and assertions
  , toUtf8
  , fromUtf8
  , toTextUtf8
  , asStringUtf8
  , domainTableName
  , convKeySetName
  , convModuleName
  , convNamespaceName
  , convRowKey
  , convPactId
  , convSavepointName
  , expectSingleRowCol
  , expectSingle
  , execMulti
  -- * SQLite runners
  , withSqliteDb
  , startSqliteDb
  , stopSqliteDb
  , withSQLiteConnection
  , openSQLiteConnection
  , closeSQLiteConnection
  , withTempSQLiteConnection
  , withInMemSQLiteConnection
  -- * SQLite Pragmas
  , chainwebPragmas
  ) where

import Control.Exception (SomeAsyncException, evaluate)
import Control.Exception.Safe (tryAny)
import Control.Lens
import Control.Monad
import Control.Monad.Catch
import Control.Monad.State.Strict

import Control.Monad.Reader

import Data.Bits
import Data.Foldable
import Data.String
import qualified Data.Text as T
import qualified Data.Text.Encoding as T
import qualified Database.SQLite3.Direct as SQ3

import Prelude hiding (log)

import System.Directory
import System.FilePath
import System.LogLevel

-- pact

import Pact.Types.Persistence
import Pact.Types.SQLite
import Pact.Types.Term
    (KeySetName(..), ModuleName(..), NamespaceName(..), PactId(..))
import Pact.Types.Util (AsString(..))

-- chainweb

import Chainweb.Logger
import Chainweb.Pact.Backend.SQLite.DirectV2
import Chainweb.Pact.Backend.Types
import Chainweb.Pact.Service.Types
import Chainweb.Version
import Chainweb.Utils

-- -------------------------------------------------------------------------- --
-- SQ3.Utf8 Encodings

toUtf8 :: T.Text -> SQ3.Utf8
toUtf8 = SQ3.Utf8 . T.encodeUtf8
{-# INLINE toUtf8 #-}

fromUtf8 :: SQ3.Utf8 -> T.Text
fromUtf8 (SQ3.Utf8 bytes) = T.decodeUtf8 bytes
{-# INLINE fromUtf8 #-}

toTextUtf8 :: HasTextRepresentation a => a -> SQ3.Utf8
toTextUtf8 = toUtf8 . toText
{-# INLINE toTextUtf8 #-}

asStringUtf8 :: AsString a => a -> SQ3.Utf8
asStringUtf8 = toUtf8 . asString
{-# INLINE asStringUtf8 #-}

domainTableName :: Domain k v -> SQ3.Utf8
domainTableName = asStringUtf8

convKeySetName :: KeySetName -> SQ3.Utf8
convKeySetName = toUtf8 . asString

convModuleName
  :: Bool
     -- ^ whether to apply module name fix
  -> ModuleName
  -> SQ3.Utf8
convModuleName False (ModuleName name _) = toUtf8 name
convModuleName True mn = asStringUtf8 mn

convNamespaceName :: NamespaceName -> SQ3.Utf8
convNamespaceName (NamespaceName name) = toUtf8 name

convRowKey :: RowKey -> SQ3.Utf8
convRowKey (RowKey name) = toUtf8 name

convPactId :: PactId -> SQ3.Utf8
convPactId = toUtf8 . sshow

convSavepointName :: SavepointName -> SQ3.Utf8
convSavepointName = toTextUtf8

-- -------------------------------------------------------------------------- --
--

callDb
    :: (MonadCatch m, MonadReader (BlockDbEnv SQLiteEnv) m, MonadIO m)
    => T.Text
    -> (SQ3.Database -> IO b)
    -> m b
callDb callerName action = do
  c <- view (bdbenvDb . sConn)
  res <- tryAny $ liftIO $ action c
  case res of
    Left err -> internalError $ "callDb (" <> callerName <> "): " <> sshow err
    Right r -> return r

withSavepoint
    :: SavepointName
    -> BlockHandler SQLiteEnv a
    -> BlockHandler SQLiteEnv a
withSavepoint name action = mask $ \resetMask -> do
    resetMask $ beginSavepoint name
    go resetMask `catches` handlers
  where
    go resetMask = do
        r <- resetMask action `onException` rollbackSavepoint name
        commitSavepoint name
        liftIO $ evaluate r
    throwErr s = internalError $ "withSavepoint (" <> toText name <> "): " <> s
    handlers = [ Handler $ \(e :: PactException) -> throwErr (sshow e)
               , Handler $ \(e :: SomeAsyncException) -> throwM e
               , Handler $ \(e :: SomeException) -> throwErr ("non-pact exception: " <> sshow e)
               ]

beginSavepoint :: SavepointName -> BlockHandler SQLiteEnv ()
beginSavepoint name =
  callDb "beginSavepoint" $ \db -> exec_ db $ "SAVEPOINT [" <> convSavepointName name <> "];"

commitSavepoint :: SavepointName -> BlockHandler SQLiteEnv ()
commitSavepoint name =
  callDb "commitSavepoint" $ \db -> exec_ db $ "RELEASE SAVEPOINT [" <> convSavepointName name <> "];"

-- | @rollbackSavepoint n@ rolls back all database updates since the most recent
-- savepoint with the name @n@ and restarts the transaction.
--
-- /NOTE/ that the savepoint is not removed from the savepoint stack. In order to
-- also remove the savepoint @rollbackSavepoint n >> commitSavepoint n@ can be
-- used to release the (empty) transaction.
--
-- Cf. <https://www.sqlite.org/lang_savepoint.html> for details about
-- savepoints.
--
rollbackSavepoint :: SavepointName -> BlockHandler SQLiteEnv ()
rollbackSavepoint name =
  callDb "rollbackSavepoint" $ \db -> exec_ db $ "ROLLBACK TRANSACTION TO SAVEPOINT [" <> convSavepointName name <> "];"

data SavepointName = BatchSavepoint | Block | DbTransaction |  PreBlock
  deriving (Eq, Ord, Enum, Bounded)

instance Show SavepointName where
    show = T.unpack . toText

instance HasTextRepresentation SavepointName where
    toText BatchSavepoint = "batch"
    toText Block = "block"
    toText DbTransaction = "db-transaction"
    toText PreBlock = "preblock"
    {-# INLINE toText #-}

    fromText "batch" = pure BatchSavepoint
    fromText "block" = pure Block
    fromText "db-transaction" = pure DbTransaction
    fromText "preblock" = pure PreBlock
    fromText t = throwM $ TextFormatException
        $ "failed to decode SavepointName " <> t
        <> ". Valid names are " <> T.intercalate ", " (toText @SavepointName <$> [minBound .. maxBound])
    {-# INLINE fromText #-}

-- instance AsString SavepointName where
--   asString = toText

expectSingleRowCol :: Show a => String -> [[a]] -> IO a
expectSingleRowCol _ [[s]] = return s
expectSingleRowCol s v =
  internalError $
  "expectSingleRowCol: "
  <> asString s <>
  " expected single row and column result, got: "
  <> asString (show v)

expectSingle :: Show a => String -> [a] -> IO a
expectSingle _ [s] = return s
expectSingle desc v =
  internalError $
  "Expected single-" <> asString (show desc) <> " result, got: " <>
  asString (show v)

chainwebPragmas :: [Pragma]
chainwebPragmas =
  [ "synchronous = NORMAL"
  , "journal_mode = WAL"
  , "locking_mode = NORMAL"
      -- changed from locking_mode = EXCLUSIVE to allow backups to run concurrently
      -- with Pact service operation. the effect of this change is twofold:
      --   - now file locks are grabbed at the beginning of each transaction; with
      --     EXCLUSIVE, file locks are never let go until the entire connection closes.
      --     (see https://web.archive.org/web/20220222231602/https://sqlite.org/pragma.html#pragma_locking_mode)
      --   - now we can query the database while another connection is open,
      --     taking full advantage of WAL mode.
      --     (see https://web.archive.org/web/20220226212219/https://sqlite.org/wal.html#sometimes_queries_return_sqlite_busy_in_wal_mode)
  , "temp_store = MEMORY"
  , "auto_vacuum = NONE"
  , "page_size = 1024"
  ]

execMulti :: Traversable t => SQ3.Database -> SQ3.Utf8 -> t [SType] -> IO ()
execMulti db q rows = bracket (prepStmt db q) destroy $ \stmt -> do
    forM_ rows $ \row -> do
        SQ3.reset stmt >>= checkError
        SQ3.clearBindings stmt
        bindParams stmt row
        SQ3.step stmt >>= checkError
  where
    checkError (Left e) = void $ fail $ "error during batch insert: " ++ show e
    checkError (Right _) = return ()

    destroy x = void (SQ3.finalize x >>= checkError)

withSqliteDb
    :: Logger logger
    => ChainId
    -> logger
    -> FilePath
    -> Bool
    -> (SQLiteEnv -> IO a)
    -> IO a
withSqliteDb cid logger dbDir resetDb = bracket
    (startSqliteDb cid logger dbDir resetDb)
    stopSqliteDb

startSqliteDb
    :: Logger logger
    => ChainId
    -> logger
    -> FilePath
    -> Bool
    -> IO SQLiteEnv
startSqliteDb cid logger dbDir doResetDb = do
    when doResetDb resetDb
    createDirectoryIfMissing True dbDir
    textLog Info $ mconcat
        [ "opened sqlitedb for "
        , sshow cid
        , " in directory "
        , sshow dbDir
        ]
    textLog Info $ "opening sqlitedb named " <> T.pack sqliteFile
    openSQLiteConnection sqliteFile chainwebPragmas
  where
    textLog = logFunctionText logger
    resetDb = removeDirectoryRecursive dbDir
    sqliteFile = dbDir </> chainDbFileName cid

chainDbFileName :: ChainId -> FilePath
chainDbFileName cid = fold
    [ "pact-v1-chain-"
    , T.unpack (chainIdToText cid)
    , ".sqlite"
    ]

stopSqliteDb :: SQLiteEnv -> IO ()
stopSqliteDb = closeSQLiteConnection

withSQLiteConnection :: String -> [Pragma] -> (SQLiteEnv -> IO c) -> IO c
withSQLiteConnection file ps =
    bracket (openSQLiteConnection file ps) closeSQLiteConnection

openSQLiteConnection :: String -> [Pragma] -> IO SQLiteEnv
openSQLiteConnection file ps = open2 file >>= \case
    Left (err, msg) ->
      internalError $
      "withSQLiteConnection: Can't open db with "
      <> asString (show err) <> ": " <> asString (show msg)
    Right r -> do
      runPragmas r ps
      return $ SQLiteEnv r
        (SQLiteConfig file ps)

closeSQLiteConnection :: SQLiteEnv -> IO ()
closeSQLiteConnection c = void $ close_v2 $ _sConn c

-- passing the empty string as filename causes sqlite to use a temporary file
-- that is deleted when the connection is closed. In practice, unless the database becomes
-- very large, the database will reside memory and no data will be written to disk.
--
-- Cf. https://www.sqlite.org/inmemorydb.html
--
withTempSQLiteConnection :: [Pragma] -> (SQLiteEnv -> IO c) -> IO c
withTempSQLiteConnection = withSQLiteConnection ""

-- Using the special file name @:memory:@ causes sqlite to create a temporary in-memory
-- database.
--
-- Cf. https://www.sqlite.org/inmemorydb.html
--
withInMemSQLiteConnection :: [Pragma] -> (SQLiteEnv -> IO c) -> IO c
withInMemSQLiteConnection = withSQLiteConnection ":memory:"

<<<<<<< HEAD
=======
-- TODO: use SQ3.open2 instead?
>>>>>>> c39ad55c
open2 :: String -> IO (Either (SQ3.Error, SQ3.Utf8) SQ3.Database)
open2 file = open_v2
    (fromString file)
    (collapseFlags [sqlite_open_readwrite , sqlite_open_create , sqlite_open_fullmutex])
    Nothing -- Nothing corresponds to the nullPtr

collapseFlags :: [SQLiteFlag] -> SQLiteFlag
collapseFlags xs =
    if Prelude.null xs then error "collapseFlags: You must pass a non-empty list"
    else Prelude.foldr1 (.|.) xs

sqlite_open_readwrite, sqlite_open_create, sqlite_open_fullmutex :: SQLiteFlag
sqlite_open_readwrite = 0x00000002
sqlite_open_create = 0x00000004
sqlite_open_fullmutex = 0x00010000<|MERGE_RESOLUTION|>--- conflicted
+++ resolved
@@ -348,10 +348,7 @@
 withInMemSQLiteConnection :: [Pragma] -> (SQLiteEnv -> IO c) -> IO c
 withInMemSQLiteConnection = withSQLiteConnection ":memory:"
 
-<<<<<<< HEAD
-=======
 -- TODO: use SQ3.open2 instead?
->>>>>>> c39ad55c
 open2 :: String -> IO (Either (SQ3.Error, SQ3.Utf8) SQ3.Database)
 open2 file = open_v2
     (fromString file)
