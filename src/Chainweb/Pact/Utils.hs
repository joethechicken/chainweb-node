{-# LANGUAGE BangPatterns #-}
{-# LANGUAGE OverloadedStrings #-}

-- |
-- Module: Chainweb.Pact.Utils
-- Copyright: Copyright © 2018 Kadena LLC.
-- License: See LICENSE file
-- Maintainer: Mark Nichols <mark@kadena.io>
-- Stability: experimental
--
-- Pact service for Chainweb

module Chainweb.Pact.Utils
    ( -- * combinators
      aeson
    , fromPactChainId
    , toTxCreationTime

    -- * k:account helper functions
    , validateKAccount
    , extractPubKeyFromKAccount
    , generateKAccountFromPubKey
    , pubKeyToKAccountKeySet
    , generateKeySetFromKAccount
    , validateKAccountKeySet

    -- * empty payload
    , emptyPayload
    ) where

import Data.Aeson
import qualified Data.Text as T

import Control.Monad.Catch

import Pact.Parse
import qualified Pact.Types.ChainId as P
import qualified Pact.Types.Term as P
import Pact.Types.ChainMeta
import Pact.Types.KeySet (ed25519HexFormat)

import qualified Pact.JSON.Encode as J

-- Internal modules

import Chainweb.ChainId
import Chainweb.Miner.Pact
import Chainweb.Payload
import Chainweb.Time

fromPactChainId :: MonadThrow m => P.ChainId -> m ChainId
fromPactChainId (P.ChainId t) = chainIdFromText t

-- | This is the recursion principle of an 'Aeson' 'Result' of type 'a'.
-- Similar to 'either', 'maybe', or 'bool' combinators
--
aeson :: (String -> b) -> (a -> b) -> Result a -> b
aeson f _ (Error a) = f a
aeson _ g (Success a) = g a

toTxCreationTime :: Time Micros -> TxCreationTime
toTxCreationTime (Time timespan) =
  TxCreationTime $ ParsedInteger $ fromIntegral $ timeSpanToSeconds timespan



-- TODO: This will fail for k: accounts that correspond to WebAuthn public
-- keys. Consider extending it when we integrate WebAuthn with k: accounts.
-- Note: This function is only used in Rosetta as a validation step.
validateKAccount :: T.Text -> Bool
validateKAccount acctName =
  case T.take 2 acctName of
    "k:" ->
      let pubKey = P.PublicKeyText $ T.drop 2 acctName
      in ed25519HexFormat pubKey
    _ -> False

extractPubKeyFromKAccount :: T.Text -> Maybe P.PublicKeyText
extractPubKeyFromKAccount kacct
  | validateKAccount kacct =
    Just $ P.PublicKeyText $ T.drop 2 kacct
  | otherwise = Nothing

generateKAccountFromPubKey :: P.PublicKeyText -> Maybe T.Text
generateKAccountFromPubKey pubKey
<<<<<<< HEAD
  | validPubKey =
=======
  | ed25519HexFormat pubKey =
>>>>>>> 6996c54f
    let pubKeyText = P._pubKey pubKey
    in Just $ "k:" <> pubKeyText
  | otherwise = Nothing
  where
    validPubKey :: Bool
    validPubKey = ed25519HexFormat pubKey



-- Warning: Only use if already certain that PublicKeyText
-- is valid.
-- Note: We are assuming the k: account is ED25519.
pubKeyToKAccountKeySet :: P.PublicKeyText -> P.KeySet
pubKeyToKAccountKeySet pubKey = P.mkKeySet [pubKey] "keys-all"

generateKeySetFromKAccount :: T.Text -> Maybe P.KeySet
generateKeySetFromKAccount kacct = do
  pubKey <- extractPubKeyFromKAccount kacct
  pure $ pubKeyToKAccountKeySet pubKey

validateKAccountKeySet :: T.Text -> P.KeySet -> Bool
validateKAccountKeySet kacct actualKeySet =
  case generateKeySetFromKAccount kacct of
    Nothing -> False
    Just expectedKeySet
      | expectedKeySet == actualKeySet -> True
      | otherwise -> False

-- | Empty payload marking no-op transaction payloads.
--
emptyPayload :: PayloadWithOutputs
emptyPayload = newPayloadWithOutputs miner coinbase mempty
  where
    miner = MinerData $ J.encodeStrict noMiner
    coinbase = noCoinbaseOutput<|MERGE_RESOLUTION|>--- conflicted
+++ resolved
@@ -83,19 +83,10 @@
 
 generateKAccountFromPubKey :: P.PublicKeyText -> Maybe T.Text
 generateKAccountFromPubKey pubKey
-<<<<<<< HEAD
-  | validPubKey =
-=======
   | ed25519HexFormat pubKey =
->>>>>>> 6996c54f
     let pubKeyText = P._pubKey pubKey
     in Just $ "k:" <> pubKeyText
   | otherwise = Nothing
-  where
-    validPubKey :: Bool
-    validPubKey = ed25519HexFormat pubKey
-
-
 
 -- Warning: Only use if already certain that PublicKeyText
 -- is valid.
