{-# LANGUAGE BangPatterns #-}
{-# LANGUAGE DeriveGeneric #-}
{-# LANGUAGE DerivingStrategies #-}
{-# LANGUAGE ExistentialQuantification #-}
{-# LANGUAGE GeneralizedNewtypeDeriving #-}
{-# LANGUAGE LambdaCase #-}
{-# LANGUAGE MultiParamTypeClasses #-}
{-# LANGUAGE OverloadedStrings #-}
{-# LANGUAGE RankNTypes #-}
{-# LANGUAGE RecordWildCards #-}
{-# LANGUAGE ScopedTypeVariables #-}
{-# LANGUAGE TypeApplications #-}
{-# LANGUAGE TemplateHaskell #-}
-- |
-- Module: Chainweb.Pact.Service.Types
-- Copyright: Copyright © 2018 Kadena LLC.
-- License: See LICENSE file
-- Maintainer: Mark Nichols <mark@kadena.io>
-- Stability: experimental
--
-- Types module for Pact execution API

module Chainweb.Pact.Service.Types where

import Control.DeepSeq
import Control.Concurrent.MVar.Strict
import Control.Lens hiding ((.=))
import Control.Monad.Catch
import Control.Applicative

import Data.Aeson
import Data.HashMap.Strict (HashMap)
import Data.Map (Map)
import qualified Data.List.NonEmpty as NE
import Data.Text (Text, pack, unpack)
import Data.Vector (Vector)
import Data.Word (Word64)

import GHC.Generics
import Numeric.Natural (Natural)

-- internal pact modules

import qualified Pact.Types.ChainId as Pact
import Pact.Types.Command
import Pact.Types.PactError
import Pact.Types.Gas
import Pact.Types.Hash
import Pact.Types.Persistence
import Pact.Types.RowData

import qualified Pact.JSON.Encode as J

-- internal chainweb modules

import Chainweb.BlockHash ( BlockHash )
import Chainweb.BlockHeader
import Chainweb.BlockHeight
import Chainweb.ChainId
import Chainweb.Mempool.Mempool (InsertError(..),TransactionHash)
import Chainweb.Miner.Pact
import Chainweb.Pact.Backend.DbCache
import Chainweb.Payload
import Chainweb.Transaction
<<<<<<< HEAD
import Chainweb.Utils (T2)
import Chainweb.Version
=======
import Chainweb.Utils (T2, encodeToText)

-- | Value that represents a limitation for rewinding.
newtype RewindLimit = RewindLimit { _rewindLimit :: Word64 }
  deriving (Eq, Ord)
  deriving newtype (Show, FromJSON, ToJSON, Enum, Bounded)

-- | Value that represents how far to go backwards while rewinding.
newtype RewindDepth = RewindDepth { _rewindDepth :: Word64 }
  deriving (Eq, Ord)
  deriving newtype (Show, FromJSON, ToJSON, Enum, Bounded)

newtype ConfirmationDepth = ConfirmationDepth { _confirmationDepth :: Word64 }
  deriving (Eq, Ord)
  deriving newtype (Show, FromJSON, ToJSON, Enum, Bounded)
>>>>>>> 2bc83979

-- | Externally-injected PactService properties.
--
data PactServiceConfig = PactServiceConfig
  { _pactReorgLimit :: !RewindLimit
    -- ^ Maximum allowed reorg depth, implemented as a rewind limit in validate. New block
    -- hardcodes this to 8 currently.
  , _pactLocalRewindDepthLimit :: !RewindLimit
    -- ^ Maximum allowed rewind depth in the local command.
  , _pactRevalidate :: !Bool
    -- ^ Re-validate payload hashes during transaction replay
  , _pactAllowReadsInLocal :: !Bool
    -- ^ Allow direct database reads in local mode
  , _pactQueueSize :: !Natural
    -- ^ max size of pact internal queue.
  , _pactResetDb :: !Bool
    -- ^ blow away pact dbs
  , _pactUnlimitedInitialRewind :: !Bool
    -- ^ disable initial rewind limit
  , _pactBlockGasLimit :: !GasLimit
    -- ^ the gas limit for new block creation, not for validation
  , _pactLogGas :: !Bool
    -- ^ whether to write transaction gas logs at INFO
  , _pactModuleCacheLimit :: !DbCacheLimitBytes
    -- ^ limit of the database module cache in bytes of corresponding row data
  } deriving (Eq,Show)

data GasPurchaseFailure = GasPurchaseFailure TransactionHash PactError
    deriving (Eq,Generic)
instance Show GasPurchaseFailure where show = unpack . J.encodeText

instance J.Encode GasPurchaseFailure where
    build (GasPurchaseFailure h e) = J.build (J.Array (h, e))

gasPurchaseFailureHash :: GasPurchaseFailure -> TransactionHash
gasPurchaseFailureHash (GasPurchaseFailure h _) = h

-- | Used by /local to trigger user signature verification
--
data LocalSignatureVerification
    = Verify
    | NoVerify
    deriving stock (Eq, Show, Generic)

-- | Used by /local to trigger preflight simulation
--
data LocalPreflightSimulation
    = PreflightSimulation
    | LegacySimulation
    deriving stock (Eq, Show, Generic)

newtype BlockValidationFailureMsg = BlockValidationFailureMsg J.JsonText
    deriving (Eq, Ord, Generic)
    deriving newtype (J.Encode)

-- | Intended only for use in Testing and Debugging. This doesn't
-- roundtrip and my result in missleading failure messages.
--
instance FromJSON BlockValidationFailureMsg where
    parseJSON = pure . BlockValidationFailureMsg . J.encodeWithAeson

-- | The type of local results (used in /local endpoint)
--
data LocalResult
    = MetadataValidationFailure !(NE.NonEmpty Text)
    | LocalResultWithWarns !(CommandResult Hash) ![Text]
    | LocalResultLegacy !(CommandResult Hash)
    deriving (Show, Generic)

makePrisms ''LocalResult

instance NFData LocalResult where
    rnf (MetadataValidationFailure t) = rnf t
    rnf (LocalResultWithWarns cr ws) = rnf cr `seq` rnf ws
    rnf (LocalResultLegacy cr) = rnf cr

instance J.Encode LocalResult where
    build (MetadataValidationFailure e) = J.object
        [ "preflightValidationFailures" J..= J.Array (J.text <$> e)
        ]
    build (LocalResultLegacy cr) = J.build cr
    build (LocalResultWithWarns cr ws) = J.object
        [ "preflightResult" J..= cr
        , "preflightWarnings" J..= J.Array (J.text <$> ws)
        ]
    {-# INLINE build #-}

instance FromJSON LocalResult where
    parseJSON v = withObject "LocalResult"
        (\o -> metaFailureParser o
            <|> localWithWarnParser o
            <|> legacyFallbackParser o
        )
        v
      where
        metaFailureParser o =
            MetadataValidationFailure <$> o .: "preflightValidationFailure"
        localWithWarnParser o = LocalResultWithWarns
            <$> o .: "preflightResult"
            <*> o .: "preflightWarnings"
        legacyFallbackParser _ = LocalResultLegacy <$> parseJSON v

-- | Exceptions thrown by PactService components that
-- are _not_ recorded in blockchain record.
--
data PactException
  = BlockValidationFailure !BlockValidationFailureMsg
  | PactInternalError !Text
  | PactTransactionExecError !PactHash !Text
  | CoinbaseFailure !Text
  | NoBlockValidatedYet
  | TransactionValidationException ![(PactHash, Text)]
  | PactDuplicateTableError !Text
  | TransactionDecodeFailure !Text
  | RewindLimitExceeded
      { _rewindExceededLimit :: !RewindLimit
          -- ^ Rewind limit
      , _rewindExceededLastHeight :: !BlockHeight
          -- ^ current height
      , _rewindExceededForkHeight :: !BlockHeight
          -- ^ fork height
      , _rewindExceededTarget :: !BlockHeader
          -- ^ target header
      }
  | BlockHeaderLookupFailure !Text
  | BuyGasFailure !GasPurchaseFailure
  | MempoolFillFailure !Text
  | BlockGasLimitExceeded !Gas
  | LocalRewindLimitExceeded
    { _localRewindExceededLimit :: !RewindLimit
    , _localRewindRequestedDepth :: !RewindDepth }
  | LocalRewindGenesisExceeded
  deriving (Eq,Generic)

instance Show PactException where
    show = unpack . J.encodeText

instance J.Encode PactException where
  build (BlockValidationFailure msg) = tagged "BlockValidationFailure" msg
  build (PactInternalError msg) = tagged "PactInternalError" msg
  build (PactTransactionExecError h msg) = tagged "PactTransactionExecError" (J.Array (h, msg))
  build (CoinbaseFailure msg) = tagged "CoinbaseFailure" msg
  build NoBlockValidatedYet = tagged "NoBlockValidatedYet" J.null
  build (TransactionValidationException l) = tagged "TransactionValidationException" (J.Array $ J.Array <$> l)
  build (PactDuplicateTableError msg) = tagged "PactDuplicateTableError" msg
  build (TransactionDecodeFailure msg) = tagged "TransactionDecodeFailure" msg
  build o@(RewindLimitExceeded{}) = tagged "RewindLimitExceeded" $ J.object
    [ "_rewindExceededLimit" J..= J.Aeson (_rewindExceededLimit o)
    , "_rewindExceededLastHeight" J..= J.Aeson @Int (fromIntegral $ _rewindExceededLastHeight o)
    , "_rewindExceededForkHeight" J..= J.Aeson @Int (fromIntegral $ _rewindExceededForkHeight o)
    , "_rewindExceededTarget" J..= J.encodeWithAeson (_rewindExceededTarget o)
    ]
  build (BlockHeaderLookupFailure msg) = tagged "BlockHeaderLookupFailure" msg
  build (BuyGasFailure failure) = tagged "BuyGasFailure" failure
  build (MempoolFillFailure msg) = tagged "MempoolFillFailure" msg
  build (BlockGasLimitExceeded gas) = tagged "BlockGasLimitExceeded" gas
  build o@(LocalRewindLimitExceeded {}) = tagged "LocalRewindLimitExceeded" $ J.object
    [ "_localRewindExceededLimit" J..= J.Aeson (_localRewindExceededLimit o)
    , "_localRewindRequestedDepth" J..= J.Aeson @Int (fromIntegral $ _localRewindRequestedDepth o)
    ]
  build LocalRewindGenesisExceeded = tagged "LocalRewindGenesisExceeded" J.null

tagged :: J.Encode v => Text -> v -> J.Builder
tagged t v = J.object
    [ "tag" J..= t
    , "contents" J..= v
    ]

instance Exception PactException

-- | Used in tests for matching on JSON serialized pact exceptions
--
newtype PactExceptionTag = PactExceptionTag Text
    deriving (Show, Eq)

instance FromJSON PactExceptionTag where
    parseJSON = withObject "PactExceptionTag" $ \o -> PactExceptionTag
        <$> o .: "tag"

-- | Gather tx logs for a block, along with last tx for each
-- key in history, if any
-- Not intended for public API use; ToJSONs are for logging output.
data BlockTxHistory = BlockTxHistory
  { _blockTxHistory :: !(Map TxId [TxLog RowData])
  , _blockPrevHistory :: !(Map RowKey (TxLog RowData))
  }
  deriving (Eq,Generic)
instance Show BlockTxHistory where
  show = show . fmap (J.encodeText . J.Array) . _blockTxHistory
instance NFData BlockTxHistory




internalError :: MonadThrow m => Text -> m a
internalError = throwM . PactInternalError

internalError' :: MonadThrow m => String -> m a
internalError' = internalError . pack

data RequestMsg = NewBlockMsg !NewBlockReq
                | ValidateBlockMsg !ValidateBlockReq
                | LocalMsg !LocalReq
                | LookupPactTxsMsg !LookupPactTxsReq
                | PreInsertCheckMsg !PreInsertCheckReq
                | BlockTxHistoryMsg !BlockTxHistoryReq
                | HistoricalLookupMsg !HistoricalLookupReq
                | SyncToBlockMsg !SyncToBlockReq
                | CloseMsg
                deriving (Show)

type PactExMVar t = MVar (Either PactException t)

data NewBlockReq = NewBlockReq
    { _newBlockHeader :: !ParentHeader
    , _newMiner :: !Miner
    , _newResultVar :: !(PactExMVar PayloadWithOutputs)
    }
instance Show NewBlockReq where show NewBlockReq{..} = show (_newBlockHeader, _newMiner)

data ValidateBlockReq = ValidateBlockReq
    { _valBlockHeader :: !BlockHeader
    , _valPayloadData :: !PayloadData
    , _valResultVar :: !(PactExMVar PayloadWithOutputs)
    }
instance Show ValidateBlockReq where show ValidateBlockReq{..} = show (_valBlockHeader, _valPayloadData)

data LocalReq = LocalReq
    { _localRequest :: !ChainwebTransaction
    , _localPreflight :: !(Maybe LocalPreflightSimulation)
    , _localSigVerification :: !(Maybe LocalSignatureVerification)
    , _localRewindDepth :: !(Maybe RewindDepth)
    , _localResultVar :: !(PactExMVar LocalResult)
    }
instance Show LocalReq where show LocalReq{..} = show _localRequest

data LookupPactTxsReq = LookupPactTxsReq
    { _lookupRestorePoint :: !Rewind
        -- here if the restore point is "Nothing" it means "we don't care"
    , _lookupConfirmationDepth :: !(Maybe ConfirmationDepth)
    , _lookupKeys :: !(Vector PactHash)
    , _lookupResultVar :: !(PactExMVar (HashMap PactHash (T2 BlockHeight BlockHash)))
    }
instance Show LookupPactTxsReq where
    show (LookupPactTxsReq m _ _ _) =
        "LookupPactTxsReq@" ++ show m

data PreInsertCheckReq = PreInsertCheckReq
    { _preInsCheckTxs :: !(Vector ChainwebTransaction)
    , _preInsCheckResult :: !(PactExMVar (Vector (Either InsertError ())))
    }
instance Show PreInsertCheckReq where
    show (PreInsertCheckReq v _) =
        "PreInsertCheckReq@" ++ show v

-- | Existential wrapper for a Pact persistence domain.
data Domain' = forall k v . (FromJSON v) => Domain' (Domain k v)
instance Show Domain' where
  show (Domain' d) = show d

data BlockTxHistoryReq = BlockTxHistoryReq
  { _blockTxHistoryHeader :: !BlockHeader
  , _blockTxHistoryDomain :: !(Domain RowKey RowData)
  , _blockTxHistoryResult :: !(PactExMVar BlockTxHistory)
  }
instance Show BlockTxHistoryReq where
  show (BlockTxHistoryReq h d _) =
    "BlockTxHistoryReq@" ++ show h ++ ", " ++ show d

data HistoricalLookupReq = HistoricalLookupReq
  { _historicalLookupHeader :: !BlockHeader
  , _historicalLookupDomain :: !(Domain RowKey RowData)
  , _historicalLookupRowKey :: !RowKey
  , _historicalLookupResult :: !(PactExMVar (Maybe (TxLog RowData)))
  }
instance Show HistoricalLookupReq where
  show (HistoricalLookupReq h d k _) =
    "HistoricalLookupReq@" ++ show h ++ ", " ++ show d ++ ", " ++ show k

data SyncToBlockReq = SyncToBlockReq
    { _syncToBlockHeader :: !BlockHeader
    , _syncToResultVar :: !(PactExMVar ())
    }
instance Show SyncToBlockReq where show SyncToBlockReq{..} = show _syncToBlockHeader

data SpvRequest = SpvRequest
    { _spvRequestKey :: !RequestKey
    , _spvTargetChainId :: !Pact.ChainId
    } deriving (Eq, Show, Generic)

instance J.Encode SpvRequest where
  build r = J.object
    [ "requestKey" J..= _spvRequestKey r
    , "targetChainId" J..= _spvTargetChainId r
    ]
  {-# INLINE build #-}


instance FromJSON SpvRequest where
  parseJSON = withObject "SpvRequest" $ \o -> SpvRequest
    <$> o .: "requestKey"
    <*> o .: "targetChainId"
  {-# INLINE parseJSON #-}

newtype TransactionOutputProofB64 = TransactionOutputProofB64 Text
    deriving stock (Eq, Show, Generic)
    deriving newtype (ToJSON, FromJSON)

-- | This data type marks whether or not a particular header is
-- expected to rewind or not. In the case of 'NoRewind', no
-- header data is given, and a chain id is given instead for
-- routing purposes
--
data Rewind
    = DoRewind !BlockHeader
    | NoRewind {-# UNPACK #-} !ChainId
    deriving (Eq, Show)

instance HasChainId Rewind where
    _chainId = \case
      DoRewind !bh -> _chainId bh
      NoRewind !cid -> cid
    {-# INLINE _chainId #-}<|MERGE_RESOLUTION|>--- conflicted
+++ resolved
@@ -62,11 +62,7 @@
 import Chainweb.Pact.Backend.DbCache
 import Chainweb.Payload
 import Chainweb.Transaction
-<<<<<<< HEAD
 import Chainweb.Utils (T2)
-import Chainweb.Version
-=======
-import Chainweb.Utils (T2, encodeToText)
 
 -- | Value that represents a limitation for rewinding.
 newtype RewindLimit = RewindLimit { _rewindLimit :: Word64 }
@@ -81,7 +77,6 @@
 newtype ConfirmationDepth = ConfirmationDepth { _confirmationDepth :: Word64 }
   deriving (Eq, Ord)
   deriving newtype (Show, FromJSON, ToJSON, Enum, Bounded)
->>>>>>> 2bc83979
 
 -- | Externally-injected PactService properties.
 --
@@ -229,7 +224,7 @@
   build (PactDuplicateTableError msg) = tagged "PactDuplicateTableError" msg
   build (TransactionDecodeFailure msg) = tagged "TransactionDecodeFailure" msg
   build o@(RewindLimitExceeded{}) = tagged "RewindLimitExceeded" $ J.object
-    [ "_rewindExceededLimit" J..= J.Aeson (_rewindExceededLimit o)
+    [ "_rewindExceededLimit" J..= J.Aeson (_rewindLimit $ _rewindExceededLimit o)
     , "_rewindExceededLastHeight" J..= J.Aeson @Int (fromIntegral $ _rewindExceededLastHeight o)
     , "_rewindExceededForkHeight" J..= J.Aeson @Int (fromIntegral $ _rewindExceededForkHeight o)
     , "_rewindExceededTarget" J..= J.encodeWithAeson (_rewindExceededTarget o)
@@ -239,8 +234,8 @@
   build (MempoolFillFailure msg) = tagged "MempoolFillFailure" msg
   build (BlockGasLimitExceeded gas) = tagged "BlockGasLimitExceeded" gas
   build o@(LocalRewindLimitExceeded {}) = tagged "LocalRewindLimitExceeded" $ J.object
-    [ "_localRewindExceededLimit" J..= J.Aeson (_localRewindExceededLimit o)
-    , "_localRewindRequestedDepth" J..= J.Aeson @Int (fromIntegral $ _localRewindRequestedDepth o)
+    [ "_localRewindExceededLimit" J..= J.Aeson (_rewindLimit $ _localRewindExceededLimit o)
+    , "_localRewindRequestedDepth" J..= J.Aeson @Int (fromIntegral $ _rewindDepth $ _localRewindRequestedDepth o)
     ]
   build LocalRewindGenesisExceeded = tagged "LocalRewindGenesisExceeded" J.null
 
