--- conflicted
+++ resolved
@@ -120,13 +120,9 @@
 import Chainweb.Version.Guards (isWebAuthnPrefixLegal, pactParserVersion, validPPKSchemes)
 import Chainweb.WebPactExecutionService
 
-<<<<<<< HEAD
-=======
-import Chainweb.Storage.Table
 
 import qualified Pact.JSON.Encode as J
 import qualified Pact.Parse as Pact
->>>>>>> 28764eb2
 import Pact.Types.API
 import qualified Pact.Types.ChainId as Pact
 import Pact.Types.Command
@@ -643,12 +639,8 @@
         let matchingHash = (== pactHash) . _cmdHash . fst
         blockHeader <- liftIO $ TreeDB.lookupM bhdb bHash
         let payloadHash = _blockPayloadHash blockHeader
-<<<<<<< HEAD
-        PayloadWithOutputs txsBs _ _ _ _ _ <- MaybeT $ lookupPayloadWithHeight pdb (_blockHeight blockHeader) payloadHash
-=======
-        (_payloadWithOutputsTransactions -> txsBs) <- MaybeT $ tableLookup pdb payloadHash
->>>>>>> 28764eb2
-        !txs <- mapM fromTx txsBs
+        pwo <- MaybeT $ lookupPayloadWithHeight pdb (_blockHeight blockHeader) payloadHash
+        !txs <- mapM fromTx (_payloadWithOutputsTransactions pwo)
         case find matchingHash txs of
             Just (_cmd, TransactionOutput output) -> do
                 out <- MaybeT $ return $! decodeStrict' output
