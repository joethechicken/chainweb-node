--- conflicted
+++ resolved
@@ -49,7 +49,7 @@
 import Chainweb.Payload.RestAPI
 import Chainweb.RestAPI.Orphans ()
 import Chainweb.RestAPI.Utils
-import Chainweb.Utils (catMaybesVector, int)
+import Chainweb.Utils (int)
 import Chainweb.Version
 
 import Chainweb.Storage.Table
@@ -58,11 +58,7 @@
 -- Utils
 
 err404Msg :: ToJSON msg  => msg -> ServerError
-<<<<<<< HEAD
-err404Msg msg = err404 { errBody = encode msg }
-=======
 err404Msg msg = setErrJSON msg err404
->>>>>>> 8a2af1dc
 
 -- -------------------------------------------------------------------------- --
 -- GET Payload Handler
@@ -100,21 +96,12 @@
     -> [BlockPayloadHash]
     -> Handler [PayloadData]
 payloadBatchHandler batchLimit db ks = liftIO $ do
-<<<<<<< HEAD
-    payloads <- catMaybesVector
-        <$> casLookupBatch payloadsDb (V.fromList $ take (int batchLimit) ks)
-    txs <- V.zipWith (\a b -> payloadData <$> a <*> pure b)
-        <$> casLookupBatch txsDb (_blockPayloadTransactionsHash <$> payloads)
-        <*> pure payloads
-    return $ V.toList $ catMaybesVector txs
-=======
     payloads <- catMaybes
         <$> tableLookupBatch payloadsDb (take (int batchLimit) ks)
     txs <- zipWith (\a b -> payloadData <$> a <*> pure b)
         <$> tableLookupBatch txsDb (_blockPayloadTransactionsHash <$> payloads)
         <*> pure payloads
     return $ catMaybes txs
->>>>>>> 8a2af1dc
   where
     payloadsDb = _transactionDbBlockPayloads $ _transactionDb db
     txsDb = _transactionDbBlockTransactions $ _transactionDb db
@@ -146,21 +133,15 @@
     -> [BlockPayloadHash]
     -> Handler [PayloadWithOutputs]
 outputsBatchHandler batchLimit db ks = liftIO
-<<<<<<< HEAD
-    $ fmap (V.toList . catMaybesVector)
-    $ casLookupBatch db
-    $ V.fromList
-=======
     $ fmap catMaybes
     $ tableLookupBatch db
->>>>>>> 8a2af1dc
     $ take (int batchLimit) ks
 
 -- -------------------------------------------------------------------------- --
 -- Payload API Server
 
 payloadServer
-    :: forall tbl v c 
+    :: forall tbl v c
     . CanReadablePayloadCas tbl
     => PayloadBatchLimit
     -> PayloadDb' tbl v c
