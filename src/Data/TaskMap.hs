--- conflicted
+++ resolved
@@ -40,11 +40,7 @@
 
 import Control.Concurrent
 import Control.Concurrent.Async
-<<<<<<< HEAD
 import Control.Exception (evaluate)
-=======
-import Control.Exception (evaluate, finally, bracket)
->>>>>>> 8a2af1dc
 import Control.Monad
 import Control.Monad.Catch
 
@@ -104,18 +100,17 @@
     -> (k -> IO v)
         -- ^ an action that is used to produce the value if the key isn't in the map.
     -> IO v
-<<<<<<< HEAD
-memo tm@(TaskMap var) k task = do
-    -- TODO: should we insert another lookup here? It depends on how optimistic
-    -- we are that the lookup is successful.
-
-    a <- modifyMVarMasked var $ \m -> case HM.lookup k m of
-        Nothing -> do
-            !a <- asyncWithUnmask $ \umask -> umask (task k) `finally` delete tm k
-            m' <- evaluate $ HM.insert k a m
-            return (m', a)
-        (Just !a) -> return (m, a)
-    wait a
+memo tm@(TaskMap var) k task = bracket query cancel wait
+  where
+    query = do
+        -- NOTE: should we insert another lookup here? It depends on how optimistic
+        -- we are that the lookup is successful.
+        modifyMVarMasked var $ \m -> case HM.lookup k m of
+            Nothing -> do
+                !a <- asyncWithUnmask $ \umask -> umask (task k) `finally` delete tm k
+                m' <- evaluate $ HM.insert k a m
+                return (m', a)
+            (Just !a) -> return (m, a)
 
 -- -------------------------------------------------------------------------- --
 -- Batch Tasks
@@ -186,17 +181,4 @@
     -> ([k] -> IO (HM.HashMap k v))
         -- ^ an action that is used to produce the value if the key isn't in the map.
     -> IO (HM.HashMap k v)
-memoBatchWait m ks t = memoBatchAsync m ks t >>= wait
-=======
-memo tm@(TaskMap var) k task = bracket query cancel wait
-  where
-    query = do
-        -- NOTE: should we insert another lookup here? It depends on how optimistic
-        -- we are that the lookup is successful.
-        modifyMVarMasked var $ \m -> case HM.lookup k m of
-            Nothing -> do
-                !a <- asyncWithUnmask $ \umask -> umask (task k) `finally` delete tm k
-                m' <- evaluate $ HM.insert k a m
-                return (m', a)
-            (Just !a) -> return (m, a)
->>>>>>> 8a2af1dc
+memoBatchWait m ks t = memoBatchAsync m ks t >>= wait