--- conflicted
+++ resolved
@@ -16,11 +16,8 @@
 import Control.Lens
 
 import qualified Data.Aeson as A
-<<<<<<< HEAD
 import qualified Data.Aeson.KeyMap as KM
-=======
 import qualified Data.ByteString.Short as BS
->>>>>>> f850da29
 import Data.Decimal
 import Data.Functor (void)
 import qualified Data.HashMap.Strict as HM
@@ -619,11 +616,7 @@
                  Nothing Nothing Nothing
       [(kp,_)] <- P.mkKeyPairs [akps]
       (Right (hsh :: P.PactHash)) <- pure $ fmap
-<<<<<<< HEAD
-        (P.fromUntypedHash . P.Hash)
-=======
         (P.fromUntypedHash . P.Hash . BS.toShort)
->>>>>>> f850da29
         (P.parseB16TextOnly $ _rosettaSigningPayload_hexBytes payload)
       sig <- P.signHash hsh kp
 
