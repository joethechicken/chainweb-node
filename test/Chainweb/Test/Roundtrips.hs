--- conflicted
+++ resolved
@@ -45,11 +45,8 @@
 import Chainweb.BlockWeight
 import Chainweb.ChainId
 import Chainweb.Chainweb
-<<<<<<< HEAD
 import Chainweb.ChainValue
-=======
 import Chainweb.Chainweb.Configuration
->>>>>>> 0d38fa9a
 import Chainweb.Cut.Create
 import Chainweb.Cut.CutHashes
 import Chainweb.Difficulty
@@ -450,10 +447,8 @@
     , testProperty "Transaction" $ prop_iso' @_ @Transaction fromText toText
     , testProperty "TransactionOutput" $ prop_iso' @_ @TransactionOutput fromText toText
     , testProperty "ChainDatabaseGcConfig" $ prop_iso' @_ @ChainDatabaseGcConfig fromText toText
-<<<<<<< HEAD
     , testProperty "ChainValue BlockHash" $ prop_iso' @_ @(ChainValue BlockHash) fromText toText
     , testProperty "BlockPayloadHash" $ prop_iso' @_ @BlockPayloadHash fromText toText
-=======
     , testProperty "MerkleRootType" $ prop_iso' @_ @MerkleRootType fromText toText
     ]
 
@@ -473,5 +468,4 @@
     , testProperty "secondsToTimeSpan Int" $ prop_iso @_ @(TimeSpan Int) timeSpanToSeconds secondsToTimeSpan
     , testProperty "secondsToTimeSpan Int64" $ prop_iso @_ @(TimeSpan Int64) timeSpanToSeconds secondsToTimeSpan
     , testProperty "secondsToTimeSpan Seconds" $ prop_iso @_ @(TimeSpan Micros) timeSpanToSeconds secondsToTimeSpan
->>>>>>> 0d38fa9a
     ]