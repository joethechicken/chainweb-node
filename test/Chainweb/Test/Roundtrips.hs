{-# LANGUAGE RankNTypes #-}
{-# LANGUAGE ScopedTypeVariables #-}
{-# LANGUAGE TypeApplications #-}
{-# OPTIONS_GHC -Wno-orphans #-}

-- |
-- Module: Chainweb.Test.Roundtrips
-- Copyright: Copyright © 2018 Kadena LLC.
-- License: MIT
-- Maintainer: Lars Kuhtz <lars@kadena.io>
-- Stability: experimental
--
-- Unit tests for various kinds of isomorphims and encoding roundtrips
--
module Chainweb.Test.Roundtrips
( tests
) where

import Chainweb.Pact.RestAPI.SPV

import Control.Monad.Catch

import Crypto.Hash.Algorithms

import Data.Aeson
import Data.Aeson.Encoding
import Data.Bifunctor
import qualified Data.ByteString.Lazy as BL
import qualified Data.HashMap.Strict as HM
import Data.Int
import qualified Data.Text as T

import qualified Pact.JSON.Encode as J
import Pact.Parse

import Test.QuickCheck
import Test.QuickCheck.Instances ()
import Test.Tasty
import Test.Tasty.QuickCheck

-- internal modules

import Chainweb.BlockHash
import Chainweb.BlockHeader
import Chainweb.BlockHeaderDB.RestAPI
import Chainweb.BlockHeight
import Chainweb.BlockWeight
import Chainweb.ChainId
import Chainweb.Chainweb
import Chainweb.Chainweb.Configuration
import Chainweb.Cut.Create
import Chainweb.Cut.CutHashes
import Chainweb.Difficulty
import Chainweb.HostAddress
import Chainweb.Mempool.Mempool
import Chainweb.Mempool.RestAPI
import Chainweb.MerkleLogHash
import Chainweb.MerkleUniverse
import Chainweb.Miner.Config
import Chainweb.Miner.Pact
import Chainweb.NodeVersion
import Chainweb.Pact.Service.Types
import Chainweb.Payload
import Chainweb.PowHash
import Chainweb.RestAPI.NetworkID
import Chainweb.RestAPI.NodeInfo
import Chainweb.SPV
import Chainweb.SPV.EventProof
import Chainweb.SPV.PayloadProof
import Chainweb.Test.Orphans.Internal (EventPactValue(..), ProofPactEvent(..))
import Chainweb.Test.SPV.EventProof hiding (tests)
import Chainweb.Test.Utils
import Chainweb.Time
import Chainweb.Utils
import Chainweb.Utils.Paging
import Chainweb.Version

import Network.X509.SelfSigned

import P2P.Node
import P2P.Node.Configuration
import P2P.Peer
import P2P.Test.Orphans ()

import Utils.Logging

-- -------------------------------------------------------------------------- --
-- Roundrip Tests

tests :: TestTree
tests = testGroup "roundtrip tests"
    [ encodeDecodeTests
    , showReadTests
    , base64RoundtripTests
    , hasTextRepresentationTests
    , jsonRoundtripTests
    , pactJsonRoundtripTests
    , jsonKeyRoundtripTests
    , timeSpanTests
    ]

-- -------------------------------------------------------------------------- --
-- Binary Encoding rountrips

encodeDecodeTests :: TestTree
encodeDecodeTests = testGroup "Encode-Decode roundtrips"
    [ testProperty "ChainwebVersionCode"
        $ prop_encodeDecode decodeChainwebVersionCode encodeChainwebVersionCode
    , testProperty "ChainId"
        $ prop_encodeDecode decodeChainId encodeChainId
    , testProperty "MerkleLogHash"
        $ prop_encodeDecode decodeMerkleLogHash (encodeMerkleLogHash @ChainwebMerkleHashAlgorithm)
    , testProperty "BlockHash"
        $ prop_encodeDecode decodeBlockHash (encodeBlockHash @ChainwebMerkleHashAlgorithm)
    , testProperty "BlockHash_ Keccak_256"
        $ prop_encodeDecode decodeBlockHash (encodeBlockHash @Keccak_256)
    , testProperty "BlockHeight"
        $ prop_encodeDecode decodeBlockHeight encodeBlockHeight
    , testProperty "CutHeight"
        $ prop_encodeDecode decodeCutHeight encodeCutHeight
    , testProperty "PowHash"
        $ prop_encodeDecode decodePowHash encodePowHash
    , testProperty "PowHashNat"
        $ prop_encodeDecode decodePowHashNat encodePowHashNat
    , testProperty "HashDifficulty"
        $ prop_encodeDecode decodeHashDifficulty encodeHashDifficulty
    , testProperty "HashTarget"
        $ prop_encodeDecode decodeHashTarget encodeHashTarget
    , testProperty "BlockWeight"
        $ prop_encodeDecode decodeBlockWeight encodeBlockWeight

    , testProperty "BlockHashRecord"
        $ prop_encodeDecode decodeBlockHashRecord encodeBlockHashRecord
    , testProperty "BlockHeader"
        $ prop_encodeDecode decodeBlockHeader encodeBlockHeader
    , testProperty "Nonce"
        $ prop_encodeDecode decodeNonce encodeNonce
    , testProperty "Time"
        $ prop_encodeDecode decodeTime encodeTime
    , testProperty "TimeSpan"
        $ prop_encodeDecode decodeTimeSpan encodeTimeSpan

    , testGroup "ChainwebMerkleHashAlgorithm"
        [ testProperty "BlockPayloadHash"
            $ prop_encodeDecode decodeBlockPayloadHash (encodeBlockPayloadHash @ChainwebMerkleHashAlgorithm)
        , testProperty "BlockTransactionsHash"
            $ prop_encodeDecode decodeBlockTransactionsHash (encodeBlockTransactionsHash @ChainwebMerkleHashAlgorithm)
        , testProperty "BlockTransactionsHash"
            $ prop_encodeDecode decodeBlockTransactionsHash (encodeBlockTransactionsHash @ChainwebMerkleHashAlgorithm)
        , testProperty "BlockEventsHash"
            $ prop_encodeDecode decodeBlockEventsHash (encodeBlockEventsHash @ChainwebMerkleHashAlgorithm)
        ]

    , testGroup "Keccak_256"
        [ testProperty "BlockPayloadHash"
            $ prop_encodeDecode decodeBlockPayloadHash (encodeBlockPayloadHash @Keccak_256)
        , testProperty "BlockTransactionsHash"
            $ prop_encodeDecode decodeBlockTransactionsHash (encodeBlockTransactionsHash @Keccak_256)
        , testProperty "BlockTransactionsHash"
            $ prop_encodeDecode decodeBlockTransactionsHash (encodeBlockTransactionsHash @Keccak_256)
        , testProperty "BlockEventsHash"
            $ prop_encodeDecode decodeBlockEventsHash (encodeBlockEventsHash @Keccak_256)
        ]

    -- SPV
    , testGroup "SPV"
        [ testProperty "Int256 LE"
            $ prop_encodeDecode getInt256Le putInt256Le
        , testProperty "Int256 BE"
            $ prop_encodeDecode getInt256Be putInt256Be
        , testProperty "Bytes"
            $ prop_encodeDecode decodeBytes encodeBytes
        , testProperty "String"
            $ prop_encodeDecode decodeString encodeString
        , testProperty "ModuleName"
            $ prop_encodeDecode decodeModuleName encodeModuleName
        -- FIXME limit to empty spec and info
        , testProperty "ModRef"
            $ prop_encodeDecode (PactEventModRef <$> decodeModRef) (encodeModRef . _getPactEventModRef)
        , testProperty "Integer"
            $ prop_encodeDecode decodeInteger encodeInteger
        , testProperty "Decimal"
            $ prop_encodeDecode (PactEventDecimal <$> decodeDecimal) (encodeDecimal . _getPactEventDecimal)
        , testProperty "Hash"
            $ prop_encodeDecode decodeHash encodeHash
        , testProperty "Array[Int256]"
            $ prop_encodeDecode (decodeArray decodeInteger) (`encodeArray` encodeInteger)
        , testProperty "Array[Bytes]"
            $ prop_encodeDecode (decodeArray decodeBytes) (`encodeArray` encodeBytes)

        -- FIXME "too few bytes"
        , testProperty "PactEvent"
            $ prop_encodeDecode (ProofPactEvent <$> decodePactEvent) (encodePactEvent . getProofPactEvent)
        -- FIXME "pending bytes"
        , testProperty "PactParam"
            $ prop_encodeDecode (EventPactValue <$> decodeParam) (encodeParam . getEventPactValue)

        -- FIXME "pending bytes"
        , testProperty "OutputEvents"
            $ prop_encodeDecode decodeOutputEvents encodeOutputEvents
        ]

    -- Mining
    , testProperty "SolvedWork"
        $ prop_encodeDecode decodeSolvedWork encodeSolvedWork

    -- FIXME: decoding depends on version and block height (which is something
    -- that we should fix)
    -- , testProperty "WorkHeader"
    --    $ prop_encodeDecode decodeWorkHeader encodeWorkHeader

    -- TODO Fix this!
    -- The following doesn't hold:
    -- , testProperty "target difficulty"
    --     $ prop_iso difficultyToTarget targetToDifficulty
    ]

-- -------------------------------------------------------------------------- --
-- JSON

<<<<<<< HEAD
pactJsonTestCases
    :: (forall a . Arbitrary a => Show a => J.Encode a => FromJSON a => Eq a => a -> Property)
    -> [TestTree]
pactJsonTestCases f =
    [ testGroup "SPV"
        [ testProperty "SpvRequest" $ f @SpvRequest
        ]
    , testGroup "Miner"
        [ testProperty "MinerId" $ f @MinerId
        , testProperty "Miner" $ f @Miner
        ]
    ]
=======
instance Arbitrary MockTx where
    arbitrary = MockTx <$> arbitrary <*> arbitrary <*> arbitrary <*> arbitrary
>>>>>>> 2bc83979

jsonTestCases
    :: (forall a . Arbitrary a => Show a => ToJSON a => FromJSON a => Eq a => a -> Property)
    -> [TestTree]
jsonTestCases f =
    [ testProperty "Time Micros" $ f @(Time Micros)
    , testProperty "TimeSpan Micros" $ f @(TimeSpan Micros)
    , testProperty "Seconds" $ f @Seconds
    , testProperty "Micros" $ f @Micros
    , testProperty "ChainId" $ f @ChainId
    , testProperty "ChainwebVersionName" $ f @ChainwebVersionName
    , testProperty "Nonce" $ f @Nonce
    , testProperty "HashDifficulty" $ f @HashDifficulty
    , testProperty "HashTarget" $ f @HashTarget
    , testProperty "MerkleRootType" $ f @MerkleRootType
    , testProperty "MerkleLogHash" $ f @(MerkleLogHash ChainwebMerkleHashAlgorithm)
    , testProperty "MerkleLogHash Keccak_256" $ f @(MerkleLogHash Keccak_256)
    , testProperty "PowHash" $ f @PowHash
    , testProperty "PowHashNat" $ f @PowHashNat
    , testProperty "BlockHash" $ f @BlockHash
    , testProperty "BlockHash_ Keccak_256" $ f @(BlockHash_ Keccak_256)
    , testProperty "BlockHashRecord" $ f @BlockHashRecord
    , testProperty "BlockHeader" $ f @BlockHeader
    , testProperty "HeaderUpdate" $ f @HeaderUpdate
    , testProperty "BlockWeight" $ f @BlockWeight
    , testProperty "P2pNodeStats" $ f @P2pNodeStats
    , testProperty "P2pSessionResult" $ f @P2pSessionResult
    , testProperty "P2pSessionInfo" $ f @P2pSessionInfo
    , testProperty "P2pConfiguration" $ f @P2pConfiguration
    , testProperty "Hostname" $ f @Hostname
    , testProperty "Port" $ f @Port
    , testProperty "HostAddress" $ f @HostAddress
    , testProperty "PeerConfig" $ f @PeerConfig
    , testProperty "PeerId" $ f @PeerId
    , testProperty "PeerInfo" $ f @PeerInfo
    , testProperty "Peer" $ f @Peer
    , testProperty "NetworkId" $ f @NetworkId
    , testProperty "ChainDatabaseGcConfig" $ f @ChainDatabaseGcConfig
    , testProperty "MerkleRootType" $ f @MerkleRootType
    , testProperty "ChainwebConfiguration" $ f @ChainwebConfiguration
    , testProperty "Probability" $ f @Probability
    , testProperty "LogFilterRule" $ f @LogFilterRule
    , testProperty "LogFilter" $ f @LogFilter
    , testProperty "BlockHashWithHeight" $ f @BlockHashWithHeight
    , testProperty "CutId" $ f @CutId
    , testProperty "CutHashes" $ f @CutHashes
    , testProperty "NodeVersion" $ f @NodeVersion
    , testProperty "NodeInfo" $ f @NodeInfo
    , testProperty "EnableConfig MiningConfig" $ f @(EnableConfig MiningConfig)
    , testProperty "NextItem Int" $ f @(NextItem Int)
    , testProperty "Page BlockHash BlockHeader" $ f @(Page BlockHash BlockHeader)
    , testProperty "X509CertPem" $ f @X509CertPem
    , testProperty "X509CertChainPem" $ f @X509CertChainPem
    , testProperty "X509KeyPem" $ f @X509KeyPem

    , testGroup "SPV"
        [ testProperty "SpvAlgorithm" $ f @SpvAlgorithm
        , testProperty "SpvSubjectType" $ f @SpvAlgorithm
        , testProperty "SpvSubjectIdentifier" $ f @SpvSubjectIdentifier
        , testProperty "Spv2Request" $ f @Spv2Request
        , testProperty "TransactionProof" $ f @(TransactionProof ChainwebMerkleHashAlgorithm)
        , testProperty "TransactionOutputProof" $ f @(TransactionOutputProof ChainwebMerkleHashAlgorithm)
        , testProperty "PayloadProof" $ f @(PayloadProof ChainwebMerkleHashAlgorithm)
        , testProperty "SomePayloadProof" $ f @(SomePayloadProof)
        ]

    , testGroup "Miner"
        [ testProperty "MinerId" $ f @MinerId
        ]

    , testGroup "Mempool"
        [ testProperty "TransactionHash" $ f @TransactionHash
        , testProperty "PendingTransactions" $ f @PendingTransactions
        , testProperty "LookupResult Text" $ f @(LookupResult T.Text)
        , testProperty "TransactionMetadata" $ f @TransactionMetadata
        , testProperty "ValidatedTransaction" $ f @(ValidatedTransaction T.Text)
        , testProperty "MockTx" $ f @MockTx
        , testProperty "GasLimit" $ f @GasLimit
        , testProperty "GasPrice" $ f @GasPrice
        , testProperty "ParsedDecimal" $ f @ParsedDecimal
        , testProperty "ParsedInteger" $ f @ParsedInteger
        ]

    -- Chainweb.Payload
    , testGroup "Payload types"
        [ testProperty "Transaction" $ f @Transaction
        , testProperty "MinerData" $ f @MinerData
        , testProperty "CoinbaseOutput" $ f @CoinbaseOutput
        , testProperty "TransactionOutput" $ f @TransactionOutput
        , testGroup "ChainwebMerkleHashAlgorithm"
            [ testProperty "BlockPayloadHash" $ f @BlockPayloadHash
            , testProperty "BlockTransactionsHash" $ f @BlockTransactionsHash
            , testProperty "BlockOutputsHash" $ f @BlockOutputsHash
            , testProperty "PayloadData" $ f @PayloadData
            , testProperty "BlockTransactions" $ f @BlockTransactions
            , testProperty "BlockPayload" $ f @BlockPayload
            , testProperty "BlockOutputs" $ f @BlockOutputs
            , testProperty "TransactionTree" $ f @TransactionTree
            , testProperty "OutputTree" $ f @OutputTree
            , testProperty "PayloadData" $ f @PayloadData
            , testProperty "PayloadWithOutputs" $ f @PayloadWithOutputs
            , testProperty "PayloadOutputProof" $ f @(PayloadProof ChainwebMerkleHashAlgorithm)
            , testProperty "BlockEventsHash" $ f @(BlockEventsHash_ ChainwebMerkleHashAlgorithm)
            ]

        , testGroup "Keccak_256"
            [ testProperty "BlockPayloadHash" $ f @(BlockPayloadHash_ Keccak_256)
            , testProperty "BlockTransactionsHash" $ f @(BlockTransactionsHash_ Keccak_256)
            , testProperty "BlockOutputsHash" $ f @(BlockOutputsHash_ Keccak_256)
            , testProperty "PayloadData" $ f @(PayloadData_ Keccak_256)
            , testProperty "BlockTransactions" $ f @(BlockTransactions_ Keccak_256)
            , testProperty "BlockPayload" $ f @(BlockPayload_ Keccak_256)
            , testProperty "BlockOutputs" $ f @(BlockOutputs_ Keccak_256)
            , testProperty "TransactionTree" $ f @(TransactionTree_ Keccak_256)
            , testProperty "OutputTree" $ f @(OutputTree_ Keccak_256)
            , testProperty "PayloadData" $ f @(PayloadData_ Keccak_256)
            , testProperty "PayloadWithOutputs" $ f @(PayloadWithOutputs_ Keccak_256)
            , testProperty "PayloadOutputProof" $ f @(PayloadProof Keccak_256)
            , testProperty "BlockEventsHash" $ f @(BlockEventsHash_ Keccak_256)
            ]
        ]
    ]
    -- Types with ToJSON but without FromJSON instance
    -- - CRLogPair
    -- - RemoteNodeInfo
    -- - JsonSockAddr
    -- - Trace

-- | Roundtrip tests for types that have ToJSON instances
--
jsonRoundtripTests :: TestTree
jsonRoundtripTests = testGroup "JSON roundtrips"
    [ testGroup "decodeOrThrow . encode"
        $ jsonTestCases (prop_iso' decodeOrThrow encode)
    , testGroup "decodeOrThrow' . encode"
        $ jsonTestCases (prop_iso' decodeOrThrow' encode)
    , testGroup "decodeStrictOrThrow . encode"
        $ jsonTestCases (prop_iso' decodeStrictOrThrow (BL.toStrict . encode))
    , testGroup "decodeStrictOrThrow' . encode"
        $ jsonTestCases (prop_iso' decodeStrictOrThrow' (BL.toStrict . encode))
    , testGroup "decodeOrThrow . encode . toJSON"
        $ jsonTestCases (prop_iso' decodeOrThrow (encode . toJSON))
    , testGroup "decodeOrThrow . encodingToLazyByteString . toEncoding"
        $ jsonTestCases (prop_iso' decodeOrThrow (encodingToLazyByteString . toEncoding))
    , testGroup "toEncoding - toJSON consistency"
        $ jsonTestCases (\(x :: a) ->
            (first show . decodeOrThrow @(Either SomeException) @a . encodingToLazyByteString . toEncoding $ x)
            ===
            (first show . decodeOrThrow @(Either SomeException) @a . encode . toJSON $ x)
        )
    ]

-- | Roundtrip tests for types that have Encode instances
--
pactJsonRoundtripTests :: TestTree
pactJsonRoundtripTests = testGroup "pact-json roundtrips"
    [ testGroup "decodeOrThrow . encode"
        $ pactJsonTestCases (prop_iso' decodeOrThrow J.encode)
    , testGroup "decodeOrThrow' . encode"
        $ pactJsonTestCases (prop_iso' decodeOrThrow' J.encode)
    , testGroup "decodeStrictOrThrow . encode"
        $ pactJsonTestCases (prop_iso' decodeStrictOrThrow J.encodeStrict)
    , testGroup "decodeStrictOrThrow' . encode"
        $ pactJsonTestCases (prop_iso' decodeStrictOrThrow' J.encodeStrict)
    ]

jsonKeyTestCases
    :: (forall a . Arbitrary a => Show a => ToJSON a => FromJSON a => Eq a => a -> Property)
    -> [TestTree]
jsonKeyTestCases f =
    [ testProperty "HashMap ChainId ()" $ f @(HM.HashMap ChainId ())
    , testProperty "HashMap BlockHash ()" $ f @(HM.HashMap BlockHash ())
    , testProperty "HashMap BlockWeight ()" $ f @(HM.HashMap BlockWeight ())
    , testProperty "HashMap HashDifficulty ()" $ f @(HM.HashMap HashDifficulty ())
    ]

jsonKeyRoundtripTests :: TestTree
jsonKeyRoundtripTests = testGroup "JSON Key roundtrips"
    [ testGroup "decodeOrThrow . encode"
        $ jsonKeyTestCases (prop_iso' decodeOrThrow encode)
    ]

-- -------------------------------------------------------------------------- --
-- Show-Read

showReadTestCases
    :: (forall a . Arbitrary a => Show a => Eq a => Read a => a -> Property)
    -> [TestTree]
showReadTestCases f =
    [ testProperty "Int" $ f @Int
    , testProperty "()" $ f @()
    , testProperty "Double" $ f @Double
    , testProperty "String" $ f @String
    , testProperty "[Int]" $ f @[Int]
    , testProperty "Maybe Int" $ f @(Maybe Int)
    , testProperty "Either String Int" $ f @(Either String Int)
    , testProperty "Text" $ f @T.Text
    , testProperty "ChainId" $ f @ChainId
    ]

showReadTests :: TestTree
showReadTests = testGroup "Show-Read roundtrips"
    [ testGroup "tread . sshow"
        $ showReadTestCases (prop_iso' tread sshow)
    , testGroup "treadM . sshow"
        $ showReadTestCases (prop_iso' treadM sshow)
    , testGroup "read . sshow"
        $ showReadTestCases (prop_iso' (Right @() . read) sshow)
    ]

-- -------------------------------------------------------------------------- --
-- Base64

base64RoundtripTests :: TestTree
base64RoundtripTests = testGroup "Base64 encoding roundtrips"
    [ testProperty "decodeB64Text . encodeB64Text"
        $ prop_iso' decodeB64Text encodeB64Text
    , testProperty "decodeB64UrlText . encodeB64UrlText"
        $ prop_iso' decodeB64UrlText encodeB64UrlText
    , testProperty "decodeB64UrlNoPaddingText . encodeB64UrlNoPaddingText"
        $ prop_iso' decodeB64UrlText encodeB64UrlText
    ]

-- -------------------------------------------------------------------------- --
-- HasTextReprestation

hasTextRepresentationTests :: TestTree
hasTextRepresentationTests = testGroup "HasTextRepresentation roundtrips"
    [ testProperty "ChainwebVersionName" $ prop_iso' @_ @ChainwebVersionName eitherFromText toText
    , testProperty "ChainId" $ prop_iso' @_ @ChainId fromText toText
    , testProperty "BlockHash" $ prop_iso' @_ @BlockHash fromText toText
    , testProperty "Seconds" $ prop_iso' @_ @Seconds fromText toText
    , testProperty "Micros" $ prop_iso' @_ @Micros fromText toText
    , testProperty "Hostname" $ prop_iso' @_ @Hostname fromText toText
    , testProperty "Port" $ prop_iso' @_ @Port fromText toText
    , testProperty "HostAddress" $ prop_iso' @_ @HostAddress fromText toText
    , testProperty "T.Text" $ prop_iso' @_ @T.Text fromText toText
    , testProperty "[Char]" $ prop_iso' @_ @[Char] fromText toText
    , testProperty "PeerId" $ prop_iso' @_ @PeerId fromText toText
    , testProperty "Int" $ prop_iso' @_ @Int fromText toText
    , testProperty "P2pNetworkId" $ prop_iso' @_ @NetworkId fromText toText
    , testProperty "Transaction" $ prop_iso' @_ @Transaction fromText toText
    , testProperty "TransactionOutput" $ prop_iso' @_ @TransactionOutput fromText toText
    , testProperty "ChainDatabaseGcConfig" $ prop_iso' @_ @ChainDatabaseGcConfig fromText toText
    , testProperty "MerkleRootType" $ prop_iso' @_ @MerkleRootType fromText toText
    ]

-- -------------------------------------------------------------------------- --
-- Time

timeSpanTests :: TestTree
timeSpanTests = testGroup "TimeSpan roundtrips"
    [ testProperty "timeSpanToMicros Int" $ prop_iso @(TimeSpan Int) microsToTimeSpan timeSpanToMicros
    , testProperty "timeSpanToMicros Int64" $ prop_iso @(TimeSpan Int64) microsToTimeSpan timeSpanToMicros
    , testProperty "timeSpanToMicros Micros" $ prop_iso @(TimeSpan Micros) microsToTimeSpan timeSpanToMicros

    , testProperty "microsToTimeSpan Int" $ prop_iso @_ @(TimeSpan Int) timeSpanToMicros microsToTimeSpan
    , testProperty "microsToTimeSpan Int64" $ prop_iso @_ @(TimeSpan Int64) timeSpanToMicros microsToTimeSpan
    , testProperty "microsToTimeSpan Micros" $ prop_iso @_ @(TimeSpan Micros) timeSpanToMicros microsToTimeSpan

    , testProperty "secondsToTimeSpan Int" $ prop_iso @_ @(TimeSpan Int) timeSpanToSeconds secondsToTimeSpan
    , testProperty "secondsToTimeSpan Int64" $ prop_iso @_ @(TimeSpan Int64) timeSpanToSeconds secondsToTimeSpan
    , testProperty "secondsToTimeSpan Seconds" $ prop_iso @_ @(TimeSpan Micros) timeSpanToSeconds secondsToTimeSpan
    ]<|MERGE_RESOLUTION|>--- conflicted
+++ resolved
@@ -218,7 +218,6 @@
 -- -------------------------------------------------------------------------- --
 -- JSON
 
-<<<<<<< HEAD
 pactJsonTestCases
     :: (forall a . Arbitrary a => Show a => J.Encode a => FromJSON a => Eq a => a -> Property)
     -> [TestTree]
@@ -231,10 +230,9 @@
         , testProperty "Miner" $ f @Miner
         ]
     ]
-=======
+
 instance Arbitrary MockTx where
     arbitrary = MockTx <$> arbitrary <*> arbitrary <*> arbitrary <*> arbitrary
->>>>>>> 2bc83979
 
 jsonTestCases
     :: (forall a . Arbitrary a => Show a => ToJSON a => FromJSON a => Eq a => a -> Property)
