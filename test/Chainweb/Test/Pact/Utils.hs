--- conflicted
+++ resolved
@@ -783,17 +783,10 @@
     ph <- getParentTestBlockDb bdb cid
     pout <- _webPactNewBlock pact miner (ParentHeader ph)
     n <- noncer cid
-<<<<<<< HEAD
-    addTestBlockDb bdb (succ $ _blockHeight ph) n genTime cid pout
-    h <- getParentTestBlockDb bdb cid
-    void $ _webPactValidateBlock pact h (payloadWithOutputsToPayloadData pout)
-=======
-
     -- skip this chain if mining fails and retry with the next chain.
-    whenM (addTestBlockDb bdb n genTime cid pout) $ do
+    whenM (addTestBlockDb bdb (succ $ _blockHeight ph) n genTime cid pout) $ do
         h <- getParentTestBlockDb bdb cid
         void $ _webPactValidateBlock pact h (payloadWithOutputsToPayloadData pout)
->>>>>>> 28764eb2
 
 initializeSQLite :: IO SQLiteEnv
 initializeSQLite = open2 file >>= \case
