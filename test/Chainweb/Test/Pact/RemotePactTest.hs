{-# LANGUAGE BangPatterns #-}
{-# LANGUAGE CPP #-}
{-# LANGUAGE DataKinds #-}
{-# LANGUAGE FlexibleContexts #-}
{-# LANGUAGE GADTs #-}
{-# LANGUAGE LambdaCase #-}
{-# LANGUAGE MultiWayIf #-}
{-# LANGUAGE NumericUnderscores #-}
{-# LANGUAGE OverloadedStrings #-}
{-# LANGUAGE QuasiQuotes #-}
{-# LANGUAGE ScopedTypeVariables #-}
{-# LANGUAGE TypeApplications #-}

-- |
-- Module: Chainweb.Test.RemotePactTest
-- Copyright: Copyright © 2018 - 2020 Kadena LLC.
-- License: See LICENSE file
-- Maintainer: Mark Nichols <mark@kadena.io>, Emily Pillmore <emily@kadena.io>
-- Stability: experimental
--
-- Unit test for Pact execution via the Http Pact interface (/send,
-- etc.) (inprocess) API in Chainweb
--
module Chainweb.Test.Pact.RemotePactTest
( tests
, withNodes
, withRequestKeys
, polling
, sending
, PollingExpectation(..)
, ChainwebNetwork(..)
) where

import Control.Concurrent hiding (modifyMVar, newMVar, putMVar, readMVar)
import Control.Concurrent.Async
import Control.Concurrent.MVar.Strict
import Control.DeepSeq
import Control.Lens
import Control.Monad
import Control.Monad.Catch
import Control.Monad.IO.Class
import Control.Retry

import qualified Data.Aeson as A
import Data.Aeson.Lens hiding (values)
import qualified Data.ByteString.Short as SB
import Data.Decimal
import Data.Default (def)
import Data.Either
import Data.Foldable (toList)
import qualified Data.HashMap.Strict as HashMap
import qualified Data.List as L
import qualified Data.List.NonEmpty as NEL
import qualified Data.Map.Strict as M
import Data.Maybe
import Data.Streaming.Network (HostPreference)
import Data.String.Conv (toS)
import Data.Text (Text)
import qualified Data.Text as T
import Data.Text.Encoding (encodeUtf8)

import NeatInterpolation

import Network.Connection as HTTP
import Network.HTTP.Client.TLS as HTTP

import Numeric.Natural

import Servant.Client

import System.IO.Extra
import System.LogLevel

import Test.Tasty
import Test.Tasty.HUnit

import qualified Pact.ApiReq as Pact
import Pact.Types.API
import Pact.Types.Capability
import qualified Pact.Types.ChainId as Pact
import qualified Pact.Types.ChainMeta as Pact
import Pact.Types.Command
import Pact.Types.Exp
import Pact.Types.Gas
import Pact.Types.Hash (Hash(..))
import qualified Pact.Types.PactError as Pact
import Pact.Types.PactValue
import Pact.Types.Pretty
import Pact.Types.Term

-- internal modules

import Chainweb.BlockHeight
import Chainweb.ChainId
import Chainweb.Chainweb
import Chainweb.Chainweb.ChainResources
import Chainweb.Chainweb.PeerResources
import Chainweb.Cut.CutHashes
import Chainweb.CutDB.RestAPI.Client
import Chainweb.Graph
import Chainweb.HostAddress
import Chainweb.Logger
import Chainweb.Mempool.Mempool
import Chainweb.Miner.Config
import Chainweb.Miner.Pact (noMiner)
import Chainweb.NodeId
import Chainweb.Pact.RestAPI.Client
import Chainweb.Pact.Service.Types
import Chainweb.Test.P2P.Peer.BootstrapConfig
import Chainweb.Test.Pact.Utils
import Chainweb.Test.Utils
import Chainweb.Time
import Chainweb.Utils (sshow,int,toText,enableConfigEnabled,tryAllSynchronous)
import Chainweb.Version

import Data.CAS.RocksDB

import P2P.Node.Configuration
import P2P.Peer

-- -------------------------------------------------------------------------- --
-- Global Settings

debug :: String -> IO ()
#if DEBUG_TEST
debug = putStrLn
#else
debug = const $ return ()
#endif

nNodes :: Natural
nNodes = 1

v :: ChainwebVersion
v = FastTimedCPM petersonChainGraph

cid :: HasCallStack => ChainId
cid = head . toList $ chainIds v

pactCid :: HasCallStack => Pact.ChainId
pactCid = Pact.ChainId $ chainIdToText cid

gp :: GasPrice
gp = 0.1

-- ------------------------------------------------------------------------- --
-- Tests. GHCI use `runSchedRocks tests`

-- | Note: These tests are intermittently non-deterministic due to the way
-- random chain sampling works with our test harnesses.
--
tests :: RocksDb -> ScheduledTest
tests rdb = testGroupSch "Chainweb.Test.Pact.RemotePactTest"
    [ withNodes rdb nNodes $ \net ->
        withMVarResource 0 $ \iomvar ->
          withTime $ \iot ->
            testGroup "remote pact tests"
              [ testCase "await network" $
                awaitNetworkHeight net 20
              , after AllSucceed "await network" $
                withRequestKeys iot iomvar net $ responseGolden net
              , after AllSucceed "remote-golden" $
                testGroup "remote spv" [spvTest iot net]
              , after AllSucceed "remote spv" $
                sendValidationTest iot net
              , after AllSucceed "remote spv" $
                pollingBadlistTest net
              , after AllSucceed "remote spv" $
                testCase "trivialLocalCheck" $
                localTest iot net
              , after AllSucceed "remote spv" $
                testCase "localChainData" $
                localChainDataTest iot net
              , after AllSucceed "remote spv" $
                testGroup "gasForTxSize"
                [ txTooBigGasTest iot net ]
              , after AllSucceed "remote spv" $
                testGroup "genesisAllocations"
                [ allocationTest iot net ]
              , after AllSucceed "genesis allocations" $
                testGroup "caplistTests"
                [ caplistTest iot net ]
              ]
    ]

-- | Network initialization takes some time. Within my ghci session it took
-- about 10 seconds. Once initialization is complete even large numbers of empty
-- blocks were mined almost instantaneously.
--
awaitNetworkHeight :: IO ChainwebNetwork -> CutHeight -> IO ()
awaitNetworkHeight nio h = do
    cenv <- _getClientEnv <$> nio
    void $ awaitCutHeight cenv h

responseGolden :: IO ChainwebNetwork -> IO RequestKeys -> TestTree
responseGolden networkIO rksIO = golden "remote-golden" $ do
    rks <- rksIO
    cenv <- _getLocalClientEnv <$> networkIO
    PollResponses theMap <- polling cid cenv rks ExpectPactResult
    let values = mapMaybe (\rk -> _crResult <$> HashMap.lookup rk theMap)
                          (NEL.toList $ _rkRequestKeys rks)
    return $! toS $! foldMap A.encode values

localTest :: IO (Time Micros) -> IO ChainwebNetwork -> IO ()
localTest iot nio = do
    cenv <- fmap _getLocalClientEnv nio
    mv <- newMVar 0
    SubmitBatch batch <- testBatch iot mv gp
    let cmd = head $ toList batch
    res <- local (unsafeChainId 0) cenv cmd
    let (PactResult e) = _crResult res
    assertEqual "expect /local to return gas for tx" (_crGas res) 5
    assertEqual "expect /local to succeed and return 3" e (Right (PLiteral $ LDecimal 3))

localChainDataTest :: IO (Time Micros) -> IO ChainwebNetwork -> IO ()
localChainDataTest iot nio = do
    cenv <- fmap _getLocalClientEnv nio
    mv <- newMVar (0 :: Int)
    SubmitBatch batch <- localTestBatch iot mv
    let cmd = head $ toList batch
    sid <- mkChainId v maxBound (0 :: Int)
    res <- flip runClientM cenv $ pactLocalApiClient v sid cmd
    checkCommandResult res
  where

    checkCommandResult (Left e) = throwM $ LocalFailure (show e)
    checkCommandResult (Right cr) =
        let (PactResult e) = _crResult cr
        in mapM_ expectedResult e

    localTestBatch iott mnonce = modifyMVar mnonce $ \(!nn) -> do
        let nonce = "nonce" <> sshow nn
        t <- toTxCreationTime <$> iott
        kps <- testKeyPairs sender00 Nothing
        c <- Pact.mkExec "(chain-data)" A.Null (pm t) kps (Just "fastTimedCPM-peterson") (Just nonce)
        pure (succ nn, SubmitBatch (pure c))
        where
          ttl = 2 * 24 * 60 * 60
          pm = Pact.PublicMeta pactCid "sender00" 1000 0.1 (fromInteger ttl)

    expectedResult (PObject (ObjectMap m)) = do
          assert' "chain-id" (PLiteral (LString "8"))
          assert' "gas-limit" (PLiteral (LInteger 1000))
          assert' "gas-price" (PLiteral (LDecimal 0.1))
          assert' "sender" (PLiteral (LString "sender00"))
        where
          assert' name value = assertEqual name (M.lookup  (FieldKey (toS name)) m) (Just value)
    expectedResult _ = assertFailure "Didn't get back an object map!"

pollingBadlistTest :: IO ChainwebNetwork -> TestTree
pollingBadlistTest nio = testCase "/poll reports badlisted txs" $ do
    cenv <- fmap _getLocalClientEnv nio
    let rks = RequestKeys $ NEL.fromList [pactDeadBeef]
    sid <- liftIO $ mkChainId v maxBound (0 :: Int)
    void $ polling sid cenv rks ExpectPactError


sendValidationTest :: IO (Time Micros) -> IO ChainwebNetwork -> TestTree
sendValidationTest iot nio =
    testCaseSteps "/send reports validation failure" $ \step -> do
        step "check sending poisoned TTL batch"
        cenv <- fmap _getLocalClientEnv nio
        mv <- newMVar 0
        SubmitBatch batch1 <- testBatch' iot 10_000 mv gp
        SubmitBatch batch2 <- testBatch' (return $ Time $ TimeSpan 0) 2 mv gp
        let batch = SubmitBatch $ batch1 <> batch2
        expectSendFailure "Transaction time is invalid or TTL is expired" $
          flip runClientM cenv $
            pactSendApiClient v cid batch

        step "check sending mismatched chain id"
        cid0 <- mkChainId v maxBound (0 :: Int)
        batch3 <- testBatch'' "40" iot 20_000 mv gp
        expectSendFailure "Transaction metadata (chain id, chainweb version) conflicts with this endpoint" $
          flip runClientM cenv $
            pactSendApiClient v cid0 batch3

        step "check insufficient gas"
        batch4 <- testBatch' iot 10_000 mv 10_000_000_000
        expectSendFailure
          "(enforce (<= amount balance) \\\"...: Failure: Tx Failed: Insufficient funds\"" $
          flip runClientM cenv $
            pactSendApiClient v cid batch4

        step "check bad sender"
        batch5 <- mkBadGasTxBatch "(+ 1 2)" "invalid-sender" sender00 Nothing
        expectSendFailure
          "(read coin-table sender): Failure: Tx Failed: read: row not found: invalid-sender" $
          flip runClientM cenv $
            pactSendApiClient v cid0 batch5

  where
    mkBadGasTxBatch code senderName senderKeyPair capList = do
      ks <- testKeyPairs senderKeyPair capList
      t <- toTxCreationTime <$> iot
      let ttl = 2 * 24 * 60 * 60
          pm = Pact.PublicMeta (Pact.ChainId "0") senderName 100_000 0.01 ttl t
      let cmd (n :: Int) = liftIO $ Pact.mkExec code A.Null pm ks (Just "fastTimedCPM-peterson") (Just $ sshow n)
      cmds <- mapM cmd (0 NEL.:| [1..5])
      return $ SubmitBatch cmds

expectSendFailure
    :: NFData a
    => NFData b
    => Show a
    => Show b
    => String
    -> IO (Either b a)
    -> Assertion
expectSendFailure expectErr act = tryAllSynchronous act >>= \case
    (Right (Left e)) -> test $ show e
    (Right (Right out)) -> assertFailure $ "expected exception on bad tx, got: " <> show out
    (Left e) -> test $ show e
  where
    test er = assertSatisfies ("Expected message containing '" ++ expectErr ++ "'") er (L.isInfixOf expectErr)


spvTest :: IO (Time Micros) -> IO ChainwebNetwork -> TestTree
spvTest iot nio = testCaseSteps "spv client tests" $ \step -> do
    cenv <- fmap _getLocalClientEnv nio
    batch <- mkTxBatch
    sid <- mkChainId v maxBound (1 :: Int)
    r <- flip runClientM cenv $ do

      void $ liftIO $ step "sendApiClient: submit batch"
      rks <- liftIO $ sending sid cenv batch

      void $ liftIO $ step "pollApiClient: poll until key is found"
      void $ liftIO $ polling sid cenv rks ExpectPactResult

      void $ liftIO $ step "spvApiClient: submit request key"
      liftIO $ spv sid cenv (SpvRequest (NEL.head $ _rkRequestKeys rks) tid)

    case r of
      Left e -> assertFailure $ "output proof failed: " <> sshow e
      Right _ -> return ()
  where
    tid = Pact.ChainId "2"
    ttl = 2 * 24 * 60 * 60

    mkTxBatch = do
      ks <- liftIO $ testKeyPairs sender00 Nothing
      t <- toTxCreationTime <$> iot
      let pm = Pact.PublicMeta (Pact.ChainId "1") "sender00" 100_000 0.01 ttl t
      cmd1 <- liftIO $ Pact.mkExec txcode txdata pm ks (Just "fastTimedCPM-peterson") (Just "1")
      cmd2 <- liftIO $ Pact.mkExec txcode txdata pm ks (Just "fastTimedCPM-peterson") (Just "2")
      return $ SubmitBatch (pure cmd1 <> pure cmd2)

    txcode = show
      [text|
         (coin.cross-chain-transfer
           'sender00
           (read-msg 'target-chain-id)
           'sender00
           (read-keyset 'sender00-keyset)
           1.0)
         |]

    txdata =
      -- sender00 keyset
      let ks = mkKeySet
            ["6be2f485a7af75fedb4b7f153a903f7e6000ca4aa501179c91a2450b777bd2a7"]
            "keys-all"
      in A.object
        [ "sender01-keyset" A..= ks
        , "target-chain-id" A..= tid
        ]

txTooBigGasTest :: IO (Time Micros) -> IO ChainwebNetwork -> TestTree
txTooBigGasTest iot nio = testCaseSteps "transaction size gas tests" $ \step -> do
<<<<<<< HEAD
    cenv <- fmap _getLocalClientEnv nio
    sid <- mkChainId v (0 :: Int)
=======
    cenv <- fmap _getClientEnv nio
    sid <- mkChainId v maxBound (0 :: Int)
>>>>>>> affe0b49

    let runSend batch expectation = flip runClientM cenv $ do
          void $ liftIO $ step "sendApiClient: submit transaction"
          rks <- liftIO $ sending sid cenv batch

          void $ liftIO $ step "pollApiClient: polling for request key"
          (PollResponses resp) <- liftIO $ polling sid cenv rks expectation
          return (HashMap.lookup (NEL.head $ _rkRequestKeys rks) resp)

    let runLocal (SubmitBatch cmds) = do
          void $ step "localApiClient: submit transaction"
          local sid cenv (head $ toList cmds)

    -- batch with big tx and insufficient gas
    batch0 <- mkTxBatch txcode0 A.Null 1

    -- batch to test that gas for tx size discounted from the total gas supply
    batch1 <- mkTxBatch txcode1 A.Null 5

    res0Send <- runSend batch0 ExpectPactError
    res1Send <- runSend batch1 ExpectPactError

    res0Local <- runLocal batch0
    res1Local <- runLocal batch1

    void $ liftIO $ step "when tx too big, gas pact error thrown"
    assertEqual "LOCAL: expect gas error for big tx" gasError0 (Just $ resultOf res0Local)
    case res0Send of
      Left e -> assertFailure $ "test failure for big tx with insuffient gas: " <> show e
      Right cr -> assertEqual "SEND: expect gas error for big tx" gasError0 (resultOf <$> cr)

    let getFailureMsg (Left (Pact.PactError _ _ _ m)) = m
        getFailureMsg p = pretty $ "Expected failure result, got " ++ show p

    void $ liftIO $ step "discounts initial gas charge from gas available for pact execution"
    assertEqual "LOCAL: expect gas error after discounting initial gas charge"
      gasError1 (getFailureMsg $ resultOf res1Local)

    case res1Send of
      Left e -> assertFailure $ "test failure for discounting initial gas charge: " <> show e
      Right cr -> assertEqual "SEND: expect gas error after discounting initial gas charge"
        (Just gasError1) (getFailureMsg . resultOf <$> cr)

  where
    resultOf (CommandResult _ _ (PactResult pr) _ _ _ _) = pr
    gasError0 = Just $ Left $
      Pact.PactError Pact.GasError def [] "Tx too big (4), limit 1"
    gasError1 = "Gas limit (5) exceeded: 6"

    mkTxBatch code cdata limit = do
      ks <- testKeyPairs sender00 Nothing
      t <- toTxCreationTime <$> iot
      let ttl = 2 * 24 * 60 * 60
          pm = Pact.PublicMeta (Pact.ChainId "0") "sender00" limit 0.01 ttl t
      cmd <- liftIO $ Pact.mkExec code cdata pm ks (Just "fastTimedCPM-peterson") (Just "0")
      return $ SubmitBatch (pure cmd)

    txcode0 = T.unpack $ T.concat ["[", T.replicate 10 " 1", "]"]
    txcode1 = txcode0 <> "(identity 1)"


caplistTest :: IO (Time Micros) -> IO ChainwebNetwork -> TestTree
caplistTest iot nio = testCaseSteps "caplist TRANSFER + FUND_TX test" $ \step -> do

    let testCaseStep = void . liftIO . step

<<<<<<< HEAD
    cenv <- fmap _getLocalClientEnv nio
    sid <- liftIO $ mkChainId v (0 :: Int)
=======
    cenv <- fmap _getClientEnv nio
    sid <- liftIO $ mkChainId v maxBound (0 :: Int)
>>>>>>> affe0b49

    r <- flip runClientM cenv $ do
      batch <- liftIO
        $ mkSingletonBatch iot sender00 tx0 n0 (pm "sender00") clist

      testCaseStep "send transfer request with caplist sender00 -> sender01"
      rks <- liftIO $ sending sid cenv batch

      testCaseStep "poll for transfer results"
      PollResponses rs <- liftIO $ polling sid cenv rks ExpectPactResult

      return (HashMap.lookup (NEL.head $ _rkRequestKeys rks) rs)

    case r of
      Left e -> assertFailure $ "test failure for TRANSFER + FUND_TX: " <> show e
      Right t -> do
        assertEqual "TRANSFER + FUND_TX test" result0 (resultOf <$> t)
        assertSatisfies "meta in output" (preview (_Just . crMetaData . _Just . _Object . at "blockHash") t) isJust

  where
    n0 = Just "transfer-clist0"
    ttl = 2 * 24 * 60 * 60
    pm t = Pact.PublicMeta (Pact.ChainId "0") t 100_000 0.01 ttl

    resultOf (CommandResult _ _ (PactResult pr) _ _ _ _) = pr
    result0 = Just (Right (PLiteral (LString "Write succeeded")))

    clist :: Maybe [SigCapability]
    clist = Just $
      [ mkCoinCap "GAS" []
      , mkCoinCap "TRANSFER"
          [ PLiteral $ LString "sender00"
          , PLiteral $ LString "sender01"
          , PLiteral $ LDecimal 100.0
          ]
      ]

    tx0 = PactTransaction "(coin.transfer \"sender00\" \"sender01\" 100.0)" Nothing


allocation00KeyPair :: SimpleKeyPair
allocation00KeyPair =
    ( "d82d0dcde9825505d86afb6dcc10411d6b67a429a79e21bda4bb119bf28ab871"
    , "c63cd081b64ae9a7f8296f11c34ae08ba8e1f8c84df6209e5dee44fa04bcb9f5"
    )

allocation01KeyPair :: SimpleKeyPair
allocation01KeyPair =
    ( "b4c8a3ea91d3146b0560994740f0e3eed91c59d2eeca1dc99f0c2872845c294d"
    , "5dbbbd8b765b7d0cf8426d6992924b057c70a2138ecd4cf60cfcde643f304ea9"
    )

allocation02KeyPair :: SimpleKeyPair
allocation02KeyPair =
    ( "e9e4e71bd063dcf7e06bd5b1a16688897d15ca8bd2e509c453c616219c186cc5"
    , "45f026b7a6bb278ed4099136c13e842cdd80138ab7c5acd4a1f0e6c97d1d1e3c"
    )

allocation02KeyPair' :: SimpleKeyPair
allocation02KeyPair' =
    ( "0c8212a903f6442c84acd0069acc263c69434b5af37b2997b16d6348b53fcd0a"
    , "2f75b5d875dd7bf07cc1a6973232a9e53dc1d4ffde2bab0bbace65cd87e87f53"
    )

allocationTest :: IO (Time Micros) -> IO ChainwebNetwork -> TestTree
allocationTest iot nio = testCaseSteps "genesis allocation tests" $ \step -> do

    let testCaseStep = void . liftIO . step

<<<<<<< HEAD
    cenv <- fmap _getLocalClientEnv nio
    sid <- liftIO $ mkChainId v (0 :: Int)
=======
    cenv <- fmap _getClientEnv nio
    sid <- liftIO $ mkChainId v maxBound (0 :: Int)
>>>>>>> affe0b49

    step "positive allocation test: allocation00 release"
    p <- flip runClientM cenv $ do
      batch0 <- liftIO
        $ mkSingletonBatch iot allocation00KeyPair tx0 n0 (pm "allocation00") Nothing

      SubmitBatch batch1 <- liftIO
        $ mkSingletonBatch iot allocation00KeyPair tx1 n1 (pm "allocation00") Nothing
      testCaseStep "sendApiClient: submit allocation release request"
      rks0 <- liftIO $ sending sid cenv batch0

      testCaseStep "pollApiClient: polling for allocation key"
      pr <- liftIO $ polling sid cenv rks0 ExpectPactResult

      testCaseStep "localApiClient: submit local account balance request"
      liftIO $ localTestToRetry sid cenv (head (toList batch1)) (localAfterPollResponse pr)

    case p of
      Left e -> assertFailure $ "test failure: " <> show e
      Right cr -> assertEqual "00 expect /local allocation balance" accountInfo (resultOf cr)


    step "negative allocation test: allocation01 release"
    q <- flip runClientM cenv $ do
      batch0 <- liftIO
        $ mkSingletonBatch iot allocation01KeyPair tx2 n2 (pm "allocation01") Nothing

      testCaseStep "sendApiClient: submit allocation release request"
      rks <- liftIO $ sending sid cenv batch0

      testCaseStep "pollApiClient: polling for allocation key"
      PollResponses r <- liftIO $ polling sid cenv rks ExpectPactError
      return $ toList r

    case q of
      Right [cr] -> case resultOf cr of
        Left e -> assertBool "expect negative allocation test failure"
          $ T.isInfixOf "Failure: Tx Failed: funds locked until \"2020-10-31T18:00:00Z\""
          $ sshow e
        _ -> assertFailure "unexpected pact result success in negative allocation test"
      _ -> assertFailure "unexpected failure in negative allocation test"


    step "positive key-rotation test: allocation2"
    r <- flip runClientM cenv $ do

      batch0 <- liftIO
        $ mkSingletonBatch iot allocation02KeyPair tx3 n3 (pm "allocation02") Nothing

      testCaseStep "senderApiClient: submit keyset rotation request"
      rks <- liftIO $ sending sid cenv batch0

      testCaseStep "pollApiClient: polling for successful rotation"
      void $ liftIO $ polling sid cenv rks ExpectPactResult

      testCaseStep "senderApiClient: submit allocation release request"
      batch1 <- liftIO
        $ mkSingletonBatch iot allocation02KeyPair' tx4 n4 (pm "allocation02") Nothing

      rks' <- liftIO $ sending sid cenv batch1
      testCaseStep "pollingApiClient: polling for successful release"
      pr <- liftIO $ polling sid cenv rks' ExpectPactResult

      testCaseStep "localApiClient: retrieving account info for allocation02"
      SubmitBatch batch2 <- liftIO
        $ mkSingletonBatch iot allocation02KeyPair' tx5 n5 (pm "allocation02") Nothing

      liftIO $ localTestToRetry sid cenv (head (toList batch2)) (localAfterPollResponse pr)

    case r of
      Left e -> assertFailure $ "test failure: " <> show e
      Right cr -> assertEqual "02 expect /local allocation balance" accountInfo' (resultOf cr)

  where
    n0 = Just "allocation-0"
    n1 = Just "allocation-1"
    n2 = Just "allocation-2"
    n3 = Just "allocation-3"
    n4 = Just "allocation-4"
    n5 = Just "allocation-5"

    localAfterPollResponse (PollResponses prs) cr =
        getBlockHeight cr > getBlockHeight (snd $ head $ HashMap.toList prs)

    -- avoiding `scientific` dep here
    getBlockHeight :: CommandResult a -> Maybe Decimal
    getBlockHeight = preview (crMetaData . _Just . key "blockHeight" . _Number . to (fromRational . toRational))

    resultOf (CommandResult _ _ (PactResult pr) _ _ _ _) = pr
    accountInfo = Right
      $ PObject
      $ ObjectMap
      $ M.fromList
        [ (FieldKey "account", PLiteral $ LString "allocation00")
        , (FieldKey "balance", PLiteral $ LDecimal 1_099_995.84) -- balance = (1k + 1mm) - gas
        , (FieldKey "guard", PGuard $ GKeySetRef (KeySetName "allocation00"))
        ]

    ttl = 2 * 24 * 60 * 60
    pm t = Pact.PublicMeta (Pact.ChainId "0") t 100_000 0.01 ttl

    tx0 = PactTransaction "(coin.release-allocation \"allocation00\")" Nothing
    tx1 = PactTransaction "(coin.details \"allocation00\")" Nothing
    tx2 = PactTransaction "(coin.release-allocation \"allocation01\")" Nothing
    tx3 =
      let
        c = "(define-keyset \"allocation02\" (read-keyset \"allocation02-keyset\"))"
        d = mkKeySet
          ["0c8212a903f6442c84acd0069acc263c69434b5af37b2997b16d6348b53fcd0a"]
          "keys-all"
      in PactTransaction c $ Just (A.object [ "allocation02-keyset" A..= d ])
    tx4 = PactTransaction "(coin.release-allocation \"allocation02\")" Nothing
    tx5 = PactTransaction "(coin.details \"allocation02\")" Nothing

    accountInfo' = Right
      $ PObject
      $ ObjectMap
      $ M.fromList
        [ (FieldKey "account", PLiteral $ LString "allocation02")
        , (FieldKey "balance", PLiteral $ LDecimal 1_099_995.13) -- 1k + 1mm - gas
        , (FieldKey "guard", PGuard $ GKeySetRef (KeySetName "allocation02"))
        ]


-- -------------------------------------------------------------------------- --
-- Utils


data PactTransaction = PactTransaction
  { _pactCode :: Text
  , _pactData :: Maybe A.Value
  } deriving (Eq, Show)


data PactTestFailure
    = PollingFailure String
    | SendFailure String
    | LocalFailure String
    | SpvFailure String
    deriving Show

instance Exception PactTestFailure


mkSingletonBatch
    :: IO (Time Micros)
    -> SimpleKeyPair
    -> PactTransaction
    -> Maybe String
    -> (Pact.TxCreationTime -> Pact.PublicMeta)
    -> Maybe [SigCapability]
    -> IO SubmitBatch
mkSingletonBatch iot kps (PactTransaction c d) nonce pmk clist = do
    ks <- testKeyPairs kps clist
    pm <- pmk . toTxCreationTime <$> iot
    let dd = fromMaybe A.Null d
    cmd <- liftIO $ Pact.mkExec (T.unpack c) dd pm ks (Just "fastTimedCPM-peterson") nonce
    return $ SubmitBatch (cmd NEL.:| [])

withRequestKeys
    :: IO (Time Micros)
    -> IO (MVar Int)
    -> IO ChainwebNetwork
    -> (IO RequestKeys -> TestTree)
    -> TestTree
withRequestKeys iot ioNonce networkIO f = withResource mkKeys (\_ -> return ()) f
  where
    mkKeys :: IO RequestKeys
    mkKeys = do
        cenv <- _getLocalClientEnv <$> networkIO
        mNonce <- ioNonce
        testSend iot mNonce cenv

testSend :: IO (Time Micros) -> MVar Int -> ClientEnv -> IO RequestKeys
testSend iot mNonce env = testBatch iot mNonce gp >>= sending cid env

getClientEnv :: BaseUrl -> IO ClientEnv
getClientEnv url = do
    let mgrSettings = HTTP.mkManagerSettings (HTTP.TLSSettingsSimple True False False) Nothing
    mgr <- HTTP.newTlsManagerWith mgrSettings
    return $ mkClientEnv mgr url

awaitCutHeight
    :: ClientEnv
    -> CutHeight
    -> IO CutHashes
awaitCutHeight cenv i = do
    result <- retrying testRetryPolicy checkRetry
        $ const $ runClientM (cutGetClient v) cenv
    case result of
        Left e -> throwM e
        Right x -> return x
  where
    checkRetry _ Left{} = return True
    checkRetry s (Right c)
        | _cutHashesHeight c >= i = return False
        | otherwise = do
            debug
                $ "awaiting cut of height " <> show i
                <> ". Current height: " <> show (_cutHashesHeight c)
                <> " [" <> show (view rsIterNumberL s) <> "]"
            return True

-- | Calls to /local via the pact local api client with retry
--
local
    :: ChainId
    -> ClientEnv
    -> Command Text
    -> IO (CommandResult Hash)
local sid cenv cmd =
    recovering testRetryPolicy [h] $ \s -> do
      debug
        $ "requesting local cmd for " <> (take 18 $ show cmd)
        <> " [" <> show (view rsIterNumberL s) <> "]"

      -- send a single spv request and return the result
      --
      runClientM (pactLocalApiClient v sid cmd) cenv >>= \case
        Left e -> throwM $ LocalFailure (show e)
        Right t -> return t
  where
    h _ = Handler $ \case
      LocalFailure _ -> return True
      _ -> return False

localTestToRetry
    :: ChainId
    -> ClientEnv
    -> Command Text
    -> (CommandResult Hash -> Bool)
    -> IO (CommandResult Hash)
localTestToRetry sid cenv cmd test = retrying testRetryPolicy check (\_ -> go)
  where
    go = local sid cenv cmd
    check _ cr = return $ not $ test cr

-- | Request an SPV proof using exponential retry logic
--
spv
    :: ChainId
    -> ClientEnv
    -> SpvRequest
    -> IO TransactionOutputProofB64
spv sid cenv r =
    recovering testRetryPolicy [h] $ \s -> do
      debug
        $ "requesting spv proof for " <> show r
        <> " [" <> show (view rsIterNumberL s) <> "]"

      -- send a single spv request and return the result
      --
      runClientM (pactSpvApiClient v sid r) cenv >>= \case
        Left e -> throwM $ SpvFailure (show e)
        Right t -> return t
  where
    h _ = Handler $ \case
      SpvFailure _ -> return True
      _ -> return False

-- | Backoff up to a constant 250ms, limiting to ~40s
-- (actually saw a test have to wait > 22s)
testRetryPolicy :: RetryPolicy
testRetryPolicy = stepped <> limitRetries 150
  where
    stepped = retryPolicy $ \rs -> case rsIterNumber rs of
      0 -> Just 20_000
      1 -> Just 50_000
      2 -> Just 100_000
      _ -> Just 250_000

-- | Send a batch with retry logic waiting for success.
sending
    :: ChainId
    -> ClientEnv
    -> SubmitBatch
    -> IO RequestKeys
sending sid cenv batch =
    recovering testRetryPolicy [h] $ \s -> do
      debug
        $ "sending requestkeys " <> show (_cmdHash <$> toList ss)
        <> " [" <> show (view rsIterNumberL s) <> "]"

      -- Send and return naively
      --
      runClientM (pactSendApiClient v sid batch) cenv >>= \case
        Left e -> throwM $ SendFailure (show e)
        Right rs -> return rs

  where
    ss = _sbCmds batch

    h _ = Handler $ \case
      SendFailure _ -> return True
      _ -> return False

-- | Poll with retry using an exponential backoff
--
data PollingExpectation = ExpectPactError | ExpectPactResult

polling
    :: ChainId
    -> ClientEnv
    -> RequestKeys
    -> PollingExpectation
    -> IO PollResponses
polling sid cenv rks pollingExpectation =
    recovering testRetryPolicy [h] $ \s -> do
      debug
        $ "polling for requestkeys " <> show (toList rs)
        <> " [" <> show (view rsIterNumberL s) <> "]"

      -- Run the poll cmd loop and check responses
      -- by making sure results are successful and request keys
      -- are sane

      runClientM (pactPollApiClient v sid $ Poll rs) cenv >>= \case
        Left e -> throwM $ PollingFailure (show e)
        Right r@(PollResponses mp) ->
          if all (go mp) (toList rs)
          then return r
          else throwM $ PollingFailure "polling check failed"
  where
    h _ = Handler $ \case
      PollingFailure _ -> return True
      _ -> return False

    rs = _rkRequestKeys rks

    validate (PactResult a) = case pollingExpectation of
      ExpectPactResult -> isRight a
      ExpectPactError -> isLeft a

    go m rk = case m ^. at rk of
      Just cr ->  _crReqKey cr == rk && validate (_crResult cr)
      Nothing -> False

testBatch'' :: Pact.ChainId -> IO (Time Micros) -> Integer -> MVar Int -> GasPrice -> IO SubmitBatch
testBatch'' chain iot ttl mnonce gp' = modifyMVar mnonce $ \(!nn) -> do
    let nonce = "nonce" <> sshow nn
    t <- toTxCreationTime <$> iot
    kps <- testKeyPairs sender00 Nothing
    c <- Pact.mkExec "(+ 1 2)" A.Null (pm t) kps (Just "fastTimedCPM-peterson") (Just nonce)
    pure (succ nn, SubmitBatch (pure c))
  where
    pm :: Pact.TxCreationTime -> Pact.PublicMeta
    pm = Pact.PublicMeta chain "sender00" 1000 gp' (fromInteger ttl)

testBatch' :: IO (Time Micros) -> Integer -> MVar Int -> GasPrice -> IO SubmitBatch
testBatch' = testBatch'' pactCid

testBatch :: IO (Time Micros) -> MVar Int -> GasPrice -> IO SubmitBatch
testBatch iot mnonce = testBatch' iot ttl mnonce
  where
    ttl = 2 * 24 * 60 * 60

--------------------------------------------------------------------------------
-- test node(s), config, etc. for this test
--------------------------------------------------------------------------------

data ChainwebNetwork = ChainwebNetwork
    { _getClientEnv :: !ClientEnv
    , _getLocalClientEnv :: !ClientEnv
    }

withNodes
    :: RocksDb
    -> Natural
    -> (IO ChainwebNetwork -> TestTree)
    -> TestTree
withNodes rdb n f = withResource start
    (cancel . fst)
    (f . fmap (uncurry ChainwebNetwork . snd))
  where
    start :: IO (Async (), (ClientEnv, ClientEnv))
    start = do
        peerInfoVar <- newEmptyMVar
        a <- async $ runTestNodes rdb Quiet v n peerInfoVar
        (i, localPort) <- readMVar peerInfoVar
        cwEnv <- getClientEnv $ getCwBaseUrl Https $ _hostAddressPort $ _peerAddr i
        cwLocalEnv <- getClientEnv $ getCwBaseUrl Http localPort
        return (a, (cwEnv, cwLocalEnv))

    getCwBaseUrl :: Scheme -> Port -> BaseUrl
    getCwBaseUrl prot p = BaseUrl
        { baseUrlScheme = prot
        , baseUrlHost = "127.0.0.1"
        , baseUrlPort = fromIntegral p
        , baseUrlPath = ""
        }

runTestNodes
    :: RocksDb
    -> LogLevel
    -> ChainwebVersion
    -> Natural
    -> MVar (PeerInfo, Port)
    -> IO ()
runTestNodes rdb loglevel ver n portMVar =
    forConcurrently_ [0 .. int n - 1] $ \i -> do
        threadDelay (1000 * int i)
        let baseConf = config ver n (NodeId i)
        conf <- if
            | i == 0 ->
                return $ bootstrapConfig baseConf
            | otherwise ->
                setBootstrapPeerInfo <$> (fst <$> readMVar portMVar) <*> pure baseConf
        node rdb loglevel portMVar conf

node :: RocksDb -> LogLevel -> MVar (PeerInfo, Port) -> ChainwebConfiguration -> IO ()
node rdb loglevel peerInfoVar conf = do
    rocksDb <- testRocksDb ("remotePactTest-" <> encodeUtf8 (toText nid)) rdb
    System.IO.Extra.withTempDir $ \dir -> withChainweb conf logger rocksDb (Just dir) False $ \cw -> do

        -- If this is the bootstrap node we extract the port number and publish via an MVar.
        when (nid == NodeId 0) $ do
            let bootStrapInfo = view (chainwebPeer . peerResPeer . peerInfo) cw
                bootStrapPort = view (chainwebLocalSocket . _1) cw
            putMVar peerInfoVar (bootStrapInfo, bootStrapPort)

        poisonDeadBeef cw
        runChainweb cw `finally` do
            logFunctionText logger Info "write sample data"
            logFunctionText logger Info "shutdown node"
        return ()
  where
    nid = _configNodeId conf
    logger :: GenericLogger
    logger = addLabel ("node", toText nid) $ genericLogger loglevel print

    poisonDeadBeef cw = mapM_ poison crs
      where
        crs = map snd $ HashMap.toList $ view chainwebChains cw
        poison cr = mempoolAddToBadList (view chainResMempool cr) deadbeef

deadbeef :: TransactionHash
deadbeef = TransactionHash "deadbeefdeadbeefdeadbeefdeadbeef"

pactDeadBeef :: RequestKey
pactDeadBeef = let (TransactionHash b) = deadbeef
               in RequestKey $ Hash $ SB.fromShort b

host :: Hostname
host = unsafeHostnameFromText "::1"

interface :: HostPreference
interface = "::1"

config
    :: ChainwebVersion
    -> Natural
    -> NodeId
    -> ChainwebConfiguration
config ver n nid = defaultChainwebConfiguration ver
    & set configNodeId nid
    & set (configP2p . p2pConfigPeer . peerConfigHost) host
    & set (configP2p . p2pConfigPeer . peerConfigInterface) interface
    & set (configP2p . p2pConfigKnownPeers) mempty
    & set (configP2p . p2pConfigIgnoreBootstrapNodes) True
    & set (configP2p . p2pConfigMaxPeerCount) (n * 2)
    & set (configP2p . p2pConfigMaxSessionCount) 4
    & set (configP2p . p2pConfigSessionTimeout) 60
    & set (configMining . miningInNode) miner
    & set configReintroTxs True
    & set (configTransactionIndex . enableConfigEnabled) True
    & set (configBlockGasLimit) 1_000_000
  where
    miner = NodeMiningConfig
        { _nodeMiningEnabled = True
        , _nodeMiner = noMiner
        , _nodeTestMiners = MinerCount n }

bootstrapConfig :: ChainwebConfiguration -> ChainwebConfiguration
bootstrapConfig conf = conf
    & set (configP2p . p2pConfigPeer) peerConfig
    & set (configP2p . p2pConfigKnownPeers) []
  where
    peerConfig = head (bootstrapPeerConfig $ _configChainwebVersion conf)
        & set peerConfigPort 0
        & set peerConfigHost host

setBootstrapPeerInfo :: PeerInfo -> ChainwebConfiguration -> ChainwebConfiguration
setBootstrapPeerInfo =
    over (configP2p . p2pConfigKnownPeers) . (:)<|MERGE_RESOLUTION|>--- conflicted
+++ resolved
@@ -368,13 +368,7 @@
 
 txTooBigGasTest :: IO (Time Micros) -> IO ChainwebNetwork -> TestTree
 txTooBigGasTest iot nio = testCaseSteps "transaction size gas tests" $ \step -> do
-<<<<<<< HEAD
     cenv <- fmap _getLocalClientEnv nio
-    sid <- mkChainId v (0 :: Int)
-=======
-    cenv <- fmap _getClientEnv nio
-    sid <- mkChainId v maxBound (0 :: Int)
->>>>>>> affe0b49
 
     let runSend batch expectation = flip runClientM cenv $ do
           void $ liftIO $ step "sendApiClient: submit transaction"
@@ -419,6 +413,7 @@
         (Just gasError1) (getFailureMsg . resultOf <$> cr)
 
   where
+    sid = unsafeChainId 0
     resultOf (CommandResult _ _ (PactResult pr) _ _ _ _) = pr
     gasError0 = Just $ Left $
       Pact.PactError Pact.GasError def [] "Tx too big (4), limit 1"
@@ -438,16 +433,8 @@
 
 caplistTest :: IO (Time Micros) -> IO ChainwebNetwork -> TestTree
 caplistTest iot nio = testCaseSteps "caplist TRANSFER + FUND_TX test" $ \step -> do
-
     let testCaseStep = void . liftIO . step
-
-<<<<<<< HEAD
     cenv <- fmap _getLocalClientEnv nio
-    sid <- liftIO $ mkChainId v (0 :: Int)
-=======
-    cenv <- fmap _getClientEnv nio
-    sid <- liftIO $ mkChainId v maxBound (0 :: Int)
->>>>>>> affe0b49
 
     r <- flip runClientM cenv $ do
       batch <- liftIO
@@ -468,6 +455,7 @@
         assertSatisfies "meta in output" (preview (_Just . crMetaData . _Just . _Object . at "blockHash") t) isJust
 
   where
+    sid = unsafeChainId 0
     n0 = Just "transfer-clist0"
     ttl = 2 * 24 * 60 * 60
     pm t = Pact.PublicMeta (Pact.ChainId "0") t 100_000 0.01 ttl
@@ -514,16 +502,8 @@
 
 allocationTest :: IO (Time Micros) -> IO ChainwebNetwork -> TestTree
 allocationTest iot nio = testCaseSteps "genesis allocation tests" $ \step -> do
-
     let testCaseStep = void . liftIO . step
-
-<<<<<<< HEAD
     cenv <- fmap _getLocalClientEnv nio
-    sid <- liftIO $ mkChainId v (0 :: Int)
-=======
-    cenv <- fmap _getClientEnv nio
-    sid <- liftIO $ mkChainId v maxBound (0 :: Int)
->>>>>>> affe0b49
 
     step "positive allocation test: allocation00 release"
     p <- flip runClientM cenv $ do
@@ -604,6 +584,8 @@
     n3 = Just "allocation-3"
     n4 = Just "allocation-4"
     n5 = Just "allocation-5"
+
+    sid = unsafeChainId 0
 
     localAfterPollResponse (PollResponses prs) cr =
         getBlockHeight cr > getBlockHeight (snd $ head $ HashMap.toList prs)
