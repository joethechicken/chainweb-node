--- conflicted
+++ resolved
@@ -211,23 +211,12 @@
                   putStrLn $ "poll succeeded after " ++ show (maxSendRetries - retries) ++ " retries"
                   return result
 
-<<<<<<< HEAD
-checkRequestKeys :: FilePath -> RequestKeys -> IO TestTree
-checkRequestKeys filePrefix rks = do
-    let fp = filePrefix ++ "-expected-rks.txt"
-    let bsRks = return $ foldMap (toS . show ) (_rkRequestKeys rks)
-    return $ goldenVsString (takeBaseName fp) (testPactFilesDir ++ fp) bsRks
-=======
-maxMemPoolRetries :: Int
-maxMemPoolRetries = 30
-
 checkRequestKeys :: FilePath -> RequestKeys -> TestTree
 checkRequestKeys filePrefix rks =
     goldenVsString (takeBaseName fp) (testPactFilesDir ++ fp) bsRks
   where
     fp = filePrefix ++ "-expected-rks.txt"
     bsRks = return $! foldMap (toS . show ) (_rkRequestKeys rks)
->>>>>>> f60ab0d2
 
 checkResponse :: FilePath -> RequestKeys -> PollResponses -> TestTree
 checkResponse filePrefix rks (PollResponses theMap) =
@@ -349,4 +338,4 @@
 
 -- for Stuart:
 runGhci :: IO ()
-runGhci = withTempRocksDb "ghci.RemotePactTests" $ \rdb -> tests rdb >>= defaultMain
+runGhci = withTempRocksDb "ghci.RemotePactTests" $ \rdb -> tests rdb >>= defaultMain