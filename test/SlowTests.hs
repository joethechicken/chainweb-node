--- conflicted
+++ resolved
@@ -29,11 +29,7 @@
 
 suite :: TestTree
 suite = testGroup "ChainwebSlowTests"
-<<<<<<< HEAD
-    [ Chainweb.Test.MultiNode.test Warn (TimedConsensus petersonChainGraph) 10 300 Nothing
-=======
-    [ Chainweb.Test.MultiNode.test Warn (TestWithTime petersonChainGraph) 10 300
->>>>>>> 8b493360
+    [ Chainweb.Test.MultiNode.test Warn (TimedConsensus petersonChainGraph) 10 300
     , testGroup "Network.X05.SelfSigned.Test"
         [ Network.X509.SelfSigned.Test.tests
         ]
