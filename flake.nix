--- conflicted
+++ resolved
@@ -25,11 +25,7 @@
     trusted-public-keys = "nixcache.chainweb.com:FVN503ABX9F8x8K0ptnc99XEz5SaA4Sks6kNcZn2pBY= iohk.cachix.org-1:DpRUyj7h7V830dp/i6Nti+NEO2/nhblbov/8MW7Rqoo= cache.nixos.org-1:6NCHdD59X431o0gWypbMrAURkbJ16ZPMQFGspcDShjY=";
   };
 
-<<<<<<< HEAD
-  outputs = { self, hs-nix-infra, flake-utils, nix-filter, ... }:
-=======
-  outputs = inputs@{ self, nixpkgs, flake-utils, haskellNix, nix-filter, ... }:
->>>>>>> e88e1fee
+  outputs = inputs@{ self, hs-nix-infra, flake-utils, nix-filter, ... }:
     flake-utils.lib.eachSystem
       [ "x86_64-linux" "x86_64-darwin"
         "aarch64-linux" "aarch64-darwin" ] (system:
@@ -58,7 +54,6 @@
         echo ${name}: ${package}
         echo works > $out
       '';
-<<<<<<< HEAD
     in {
       packages = {
         default = executables;
@@ -82,15 +77,7 @@
 
       # Not used by standard Nix tooling, but could be useful for downstream users
       project = defaultNix.chainweb;
-=======
-    in nixpkgs.lib.recursiveUpdate flake {
+
       lib.mkChainwebProject = args: (mkDefaultNix args).chainweb;
-      packages.default = executables;
-      packages.check = pkgs.runCommand "check" {} ''
-        echo ${mkCheck "chainweb" executables}
-        echo ${mkCheck "devShell" flake.devShell}
-        echo works > $out
-      '';
->>>>>>> e88e1fee
     });
 }