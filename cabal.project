packages: chainweb.cabal

debug-info: True

-- -------------------------------------------------------------------------- --
-- Platform specific locations of external libraries

if os(darwin)
    if arch(aarch64)
        package *
            extra-include-dirs:
                /opt/homebrew/include
                /opt/homebrew/opt/openssl/include
            extra-lib-dirs:
                /opt/homebrew/lib
                /opt/homebrew/opt/openssl/lib
    else
        package *
            extra-include-dirs:
                /opt/local/include
                /usr/local/opt/openssl/include
            extra-lib-dirs:
                /opt/local/lib
                /usr/local/opt/openssl/lib/

-- -------------------------------------------------------------------------- --
-- Package Specific Build Settings

package chainweb
    tests: True
    benchmarks: True

package pact
    ghc-options: -Wwarn
    -- avoid conflict with cryptonite during linking
    flags: +cryptonite-ed25519 -build-tool +no-advice

package rocksdb-haskell-kadena
    ghc-options: -Wwarn -optc-w -optcxx-w

package aeson
    flags: +cffi

package cryptonite
    flags: +support_pclmuldq

package vault
    documentation: false

package yet-another-logger
    flags: -tbmqueue

-- -------------------------------------------------------------------------- --
-- Source Repository Packages
--
-- In order to determine proper sha256 value each time the revision is
-- changed, please run the following command:
--
--   nix-prefetch-git --url <location> --rev <tag>

source-repository-package
    type: git
    location: https://github.com/kadena-io/wai-middleware-validation.git
    tag: f783ba7fc52e161b245d82acadffc4517bc8cdf5

source-repository-package
    type: git
    location: https://github.com/kadena-io/pact.git
<<<<<<< HEAD
    tag: 83c5944991d6edcd34d79f9fbf8e537d060689c6
    --sha256: 0l59xi2by6l6gi10r8c437m7ics29215zr0zl1syyr3039vgmv0x
=======
    tag: f49f8d911538978e85eedbbaf24354bf5206979a
    --sha256: 1vd56h2yn7ddx7fxsbb6wy9a71m727ygap29hzbdbgpnli7rfhj3
>>>>>>> 229acfae

source-repository-package
    type: git
    location: https://github.com/kadena-io/chainweb-storage.git
    tag: af9f42c78bcd703ac382cfd8101c6d1c66a035f1
    --sha256: sha256-+C4yNKjf0SY3mwxjmHJ8OJGAfcZz1HTFQyT09fhQ9Co=

source-repository-package
    type: git
    location: https://github.com/kadena-io/rocksdb-haskell.git
    tag: c2b3dd8bb714a12ea6763565d168a03df38fcc58
    --sha256: sha256-gLkxfHeg4D7S53Uzt807Q1bD0/s5dO7b+51Rbrq2XYg=

source-repository-package
    type: git
    location: https://github.com/kadena-io/rosetta.git
    tag: 6c8dd2eea1f6d0dba925646dbcb6e07feeccbfd5
    --sha256: sha256-EE8A/5wJYqIfx1uz/v3QjWCFgaeVLf/fi1r03A3w8qY=

source-repository-package
    type: git
    location: https://github.com/kadena-io/kadena-ethereum-bridge.git
    tag: a0fde0d7066e676288ee3f6e52cdc7edbd48af9d
    --sha256: 1ph65jak6188yrfp519pi18gdjgprmgi07z9s8sld7mn1dw8sc9g

source-repository-package
    type: git
    location: https://github.com/kadena-io/wai-middleware-validation.git
    tag: f783ba7fc52e161b245d82acadffc4517bc8cdf5
    --sha256: 182yffj2rbv2asmq589r16mb45q9d0gvdhsxvsnmjyw89dcpyadn

-- Required for GHC-9:

-- ixset-typed FIX (no PR yet)
source-repository-package
    type: git
    location: https://github.com/larskuhtz/ixset-typed
    tag: d8019c3404d6f3b3c0b0416e9899cfdf614ef425
    --sha256: sha256-AwS/uqzUQrTUgxEHNjpX65JKFcaOuZN+03mI16JXuiY=

-- -------------------------------------------------------------------------- --
-- Relaxed Bounds

-- GHC-9:

allow-newer: token-bucket:*
allow-newer: ixset-typed:*
allow-newer: hashable:*

-- wai-middleware-validation dependencies

allow-newer: wai-middleware-validation:*
allow-newer: validation:*
allow-newer: these:*
allow-newer: regex-base:*
allow-newer: regex-tdfa:*

-- -------------------------------------------------------------------------- --
-- Upper Bounds

-- required by pact
-- these upper bounds are required in order to not break payload validation
constraints: base16-bytestring <1
constraints: prettyprinter <1.6.1
constraints: hashable <1.3.1
constraints: base64-bytestring <1.1

-- other pact induced bounds (not relevant for on-chain semantics)
constraints: megaparsec <9.3

-- -------------------------------------------------------------------------- --
-- direct-sqlite 2.3.27

-- TODO remove once the bounds are upgraded in pact.
allow-newer: pact:direct-sqlite<|MERGE_RESOLUTION|>--- conflicted
+++ resolved
@@ -60,19 +60,9 @@
 
 source-repository-package
     type: git
-    location: https://github.com/kadena-io/wai-middleware-validation.git
-    tag: f783ba7fc52e161b245d82acadffc4517bc8cdf5
-
-source-repository-package
-    type: git
     location: https://github.com/kadena-io/pact.git
-<<<<<<< HEAD
     tag: 83c5944991d6edcd34d79f9fbf8e537d060689c6
     --sha256: 0l59xi2by6l6gi10r8c437m7ics29215zr0zl1syyr3039vgmv0x
-=======
-    tag: f49f8d911538978e85eedbbaf24354bf5206979a
-    --sha256: 1vd56h2yn7ddx7fxsbb6wy9a71m727ygap29hzbdbgpnli7rfhj3
->>>>>>> 229acfae
 
 source-repository-package
     type: git
