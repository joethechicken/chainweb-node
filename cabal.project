packages: chainweb.cabal

debug-info: True

-- -------------------------------------------------------------------------- --
-- Package Specific Build Settings

package chainweb
    tests: True
    benchmarks: True
    extra-include-dirs:
      /opt/local/include
      /usr/local/opt/openssl/include
    extra-lib-dirs:
      /opt/local/lib
      /usr/local/opt/openssl/lib/

package pact
    ghc-options: -Wwarn
    -- avoid conflict with cryptonite during linking
    flags: +cryptonite-ed25519 -build-tool +no-advice

package ethereum
    extra-include-dirs:
      /opt/local/include
      /usr/local/opt/openssl/include
    extra-lib-dirs:
      /opt/local/lib
      /usr/local/opt/openssl/lib/

package hashes
    extra-include-dirs:
      /opt/local/include
      /usr/local/opt/openssl/include
    extra-lib-dirs:
      /opt/local/lib
      /usr/local/opt/openssl/lib/

package aeson
    flags: +cffi

package cryptonite
    flags: +support_pclmuldq

package vault
    documentation: false

package yet-another-logger
    flags: -tbmqueue

-- -------------------------------------------------------------------------- --
-- Source Repository Packages

source-repository-package
    type: git
    location: https://github.com/kadena-io/pact.git
    tag: 98dc6dbe9e917f26a238b2d4ac0f8ea90d65c5be

source-repository-package
    type: git
    location: https://github.com/kadena-io/chainweb-storage.git
    tag: 5bfe043ab11512b6eb4d625deaee0a79edc595df

source-repository-package
    type: git
    location: https://github.com/kadena-io/rosetta.git
    tag: 6c8dd2eea1f6d0dba925646dbcb6e07feeccbfd5

source-repository-package
    type: git
    location: https://github.com/kadena-io/kadena-ethereum-bridge.git
    tag: 10f21e96af1dce4f13e261be9dfad8c28cd299f7

-- use for chainweb-tests

source-repository-package
    type: git
    location: https://github.com/larskuhtz/hs-sha-validation.git
    tag: 0542786e7e7b4b24a37243d7168f81800abe59f0

-- Required for GHC-9:

-- ixset-typed FIX (no PR yet)
source-repository-package
    type: git
    location: https://github.com/larskuhtz/ixset-typed
    tag: d8019c3404d6f3b3c0b0416e9899cfdf614ef425

-- -------------------------------------------------------------------------- --
-- Relaxed Bounds

-- GHC-9:

allow-newer: token-bucket:*
allow-newer: ixset-typed:*
allow-newer: hashable:*

-- -------------------------------------------------------------------------- --
-- Upper Bounds

-- required by pact
-- these upper bounds are required in order to not break payload validation
constraints: base16-bytestring <1
constraints: prettyprinter <1.6.1
constraints: hashable <1.3.1
constraints: base64-bytestring <1.1

-- -------------------------------------------------------------------------- --
-- direct-sqlite 2.3.27

-- TODO remove once the bounds are upgraded in pact.
allow-newer: pact:direct-sqlite
<<<<<<< HEAD

-- warp-tls is broken with the newest warp...
constraints: warp <3.3.22
=======
>>>>>>> 878cf4b4
<|MERGE_RESOLUTION|>--- conflicted
+++ resolved
@@ -110,9 +110,6 @@
 
 -- TODO remove once the bounds are upgraded in pact.
 allow-newer: pact:direct-sqlite
-<<<<<<< HEAD
 
 -- warp-tls is broken with the newest warp...
-constraints: warp <3.3.22
-=======
->>>>>>> 878cf4b4
+constraints: warp <3.3.22