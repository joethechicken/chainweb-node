{-# LANGUAGE BangPatterns #-}
{-# LANGUAGE DeriveAnyClass #-}
{-# LANGUAGE DeriveGeneric #-}
{-# LANGUAGE FlexibleContexts #-}
{-# LANGUAGE LambdaCase #-}
{-# LANGUAGE NumericUnderscores #-}
{-# LANGUAGE OverloadedStrings #-}
{-# LANGUAGE QuasiQuotes #-}
{-# LANGUAGE RecordWildCards #-}
{-# LANGUAGE ScopedTypeVariables #-}
{-# LANGUAGE TemplateHaskell #-}
{-# LANGUAGE TupleSections #-}
{-# LANGUAGE TypeApplications #-}
{-# LANGUAGE TypeFamilies #-}

module Chainweb.Pact.Backend.ForkingBench ( bench ) where

import Control.Concurrent.Async
import Control.Concurrent.MVar
import Control.Lens hiding (elements, from, to, (.=))
import Control.Monad
import Control.Monad.Catch
import Control.Monad.Reader
import Control.Monad.State
import qualified Criterion.Main as C

import Data.Aeson hiding (Error)
import Data.Bool
import Data.ByteString (ByteString)
import Data.Char
import Data.Decimal
import Data.FileEmbed
import Data.Foldable (toList)
import Data.IORef
import Data.List (uncons)
import Data.List.NonEmpty (NonEmpty)
import qualified Data.List.NonEmpty as NEL
import Data.Map.Strict (Map)
import qualified Data.Map.Strict as M
import Data.Text (Text)
import qualified Data.Text as T
import Data.Text.Encoding
import qualified Data.Text.IO as T
import qualified Data.Vector as V
import Data.Word
import qualified Data.Yaml as Y

import GHC.Generics hiding (from, to)

import System.Environment
import System.LogLevel
import System.Random

import Text.Printf

-- pact imports

import Pact.ApiReq
import Pact.Types.Capability
import qualified Pact.Types.ChainId as Pact
import Pact.Types.ChainMeta
import Pact.Types.Command
import Pact.Types.Crypto
import Pact.Types.Exp
import Pact.Types.Info
import Pact.Types.Names
import Pact.Types.PactValue
import Pact.Types.Util hiding (unwrap)

-- chainweb imports

import Chainweb.BlockCreationTime
import Chainweb.BlockHeader
import Chainweb.BlockHeader.Genesis
import Chainweb.BlockHeaderDB
import Chainweb.BlockHeaderDB.Internal
import Chainweb.ChainId
import Chainweb.Graph
import Chainweb.Logger
import Chainweb.Miner.Pact
import Chainweb.Pact.Backend.Types
import Chainweb.Pact.Backend.Utils
import Chainweb.Pact.PactService
import Chainweb.Pact.Service.BlockValidation
import Chainweb.Pact.Service.PactQueue
import Chainweb.Pact.Service.Types
import Chainweb.Pact.Types
import Chainweb.Pact.Utils (toTxCreationTime)
import Chainweb.Payload
import Chainweb.Payload.PayloadStore
import Chainweb.Payload.PayloadStore.InMemory
import Chainweb.Time
import Chainweb.Transaction
import Chainweb.Utils
import Chainweb.Utils.Bench
import Chainweb.Version
import Chainweb.Version.Utils

import Data.CAS.HashMap hiding (toList)
import Data.CAS.RocksDB
import qualified Database.RocksDB.Internal as R

-- -------------------------------------------------------------------------- --
-- For testing with GHCI
--
_run :: [String] -> IO ()
_run args = withTempRocksDb "forkingbench" $ \rdb ->
    withArgs args $ C.defaultMain [bench rdb]

-- -------------------------------------------------------------------------- --
-- Benchmarks

bench :: RocksDb -> C.Benchmark
bench rdb = C.bgroup "PactService"
    [ forkingBench
    , nonForkingBench
    , oneBlock True 1
    , oneBlock True 10
    , oneBlock True 50
    , oneBlock True 100
    , oneBlock False 1
    , oneBlock False 10
    , oneBlock False 50
    , oneBlock False 100
    ]
  where
    nonForkingBench = withResources rdb 10 Quiet
        $ \mainLineBlocks pdb bhdb nonceCounter pactQueue _ ->
            C.bench "simpleForkingBench"  $ C.whnfIO $ do
              let (T3 _ join1 _) = mainLineBlocks !! 5
              void $ playLine pdb bhdb 5 join1 pactQueue nonceCounter

    forkingBench = withResources rdb 10 Quiet
        $ \mainLineBlocks pdb bhdb nonceCounter pactQueue _ ->
            C.bench "forkingBench"  $ C.whnfIO $ do
              let (T3 _ join1 _) = mainLineBlocks !! 5
                  forkLength1 = 5
                  forkLength2 = 5
              void $ playLine pdb bhdb forkLength1 join1 pactQueue nonceCounter
              void $ playLine pdb bhdb forkLength2 join1 pactQueue nonceCounter

    oneBlock validate txCount = withResources rdb 1 Error go
      where
        go mainLineBlocks _pdb _bhdb _nonceCounter pactQueue txsPerBlock =
          C.bench name $ C.whnfIO $ do
            writeIORef txsPerBlock txCount
            let (T3 _ join1 _) = head mainLineBlocks
            createBlock validate (ParentHeader join1) (Nonce 1234) pactQueue
        name = "block-new" ++ (if validate then "-valid" else "") ++
               "[" ++ show txCount ++ "]"

-- -------------------------------------------------------------------------- --
-- Benchmark Function

playLine
    :: PayloadDb HashMapCas
    -> BlockHeaderDb
    -> Word64
    -> BlockHeader
    -> PactQueue
    -> IORef Word64
    -> IO [T3 ParentHeader BlockHeader PayloadWithOutputs]
playLine  pdb bhdb trunkLength startingBlock rr =
    mineLine startingBlock trunkLength
  where
    mineLine :: BlockHeader -> Word64 -> IORef Word64 -> IO [T3 ParentHeader BlockHeader PayloadWithOutputs]
    mineLine start l ncounter =
        evalStateT (runReaderT (mapM (const go) [startHeight :: Word64 .. startHeight + l - 1]) rr) start
      where
        startHeight :: Num a => a
        startHeight = fromIntegral $ _blockHeight start
        go = do
            r <- ask
            pblock <- gets ParentHeader
            n <- liftIO $ Nonce <$> readIORef ncounter
            ret@(T3 _ newblock _) <- liftIO $ mineBlock pblock n pdb bhdb r
            liftIO $ modifyIORef' ncounter succ
            put newblock
            return ret

mineBlock
    :: ParentHeader
    -> Nonce
    -> PayloadDb HashMapCas
    -> BlockHeaderDb
    -> PactQueue
    -> IO (T3 ParentHeader BlockHeader PayloadWithOutputs)
mineBlock parent nonce pdb bhdb pact = do
    !r@(T3 _ newHeader payload) <- createBlock True parent nonce pact
    addNewPayload pdb payload
    -- NOTE: this doesn't validate the block header, which is fine in this test case
    unsafeInsertBlockHeaderDb bhdb newHeader
    return r

createBlock
    :: Bool
    -> ParentHeader
    -> Nonce
    -> PactQueue
    -> IO (T3 ParentHeader BlockHeader PayloadWithOutputs)
createBlock validate parent nonce pact = do

     -- assemble block without nonce and timestamp

     mv <- newBlock noMiner parent pact

     payload <- assertNotLeft =<< takeMVar mv

     let creationTime = add second $ _blockCreationTime $ _parentHeader parent
     let bh = newBlockHeader
              mempty
              (_payloadWithOutputsPayloadHash payload)
              nonce
              creationTime
              parent

     when validate $ do
       mv' <- validateBlock bh (payloadWithOutputsToPayloadData payload) pact
       void $ assertNotLeft =<< takeMVar mv'

     return $ T3 parent bh payload

-- -------------------------------------------------------------------------- --
-- Benchmark Resources

data Resources
  = Resources
<<<<<<< HEAD
    { rocksDbAndDirAndOpts :: !(FilePath, RocksDb, R.Options')
    , payloadDb :: !(PayloadDb HashMapCas)
=======
    { payloadDb :: !(PayloadDb HashMapCas)
>>>>>>> 0c2edf67
    , blockHeaderDb :: !BlockHeaderDb
    , pactService :: !(Async (), PactQueue)
    , mainTrunkBlocks :: ![T3 ParentHeader BlockHeader PayloadWithOutputs]
    , coinAccounts :: !(MVar (Map Account (NonEmpty SomeKeyPairCaps)))
    , nonceCounter :: !(IORef Word64)
    , txPerBlock :: !(IORef Int)
    , sqlEnv :: !SQLiteEnv
    }

type RunPactService =
  [T3 ParentHeader BlockHeader PayloadWithOutputs]
  -> PayloadDb HashMapCas
  -> BlockHeaderDb
  -> IORef Word64
  -> PactQueue
  -> IORef Int
  -> C.Benchmark

withResources :: RocksDb -> Word64 -> LogLevel -> RunPactService -> C.Benchmark
withResources rdb trunkLength logLevel f = C.envWithCleanup create destroy unwrap
  where

    unwrap ~(NoopNFData (Resources {..})) =
      f mainTrunkBlocks payloadDb blockHeaderDb nonceCounter (snd pactService) txPerBlock

    create = do
<<<<<<< HEAD
        rocksDbAndDirAndOpts@(_, rocksDb, _) <- createRocksResource
        payloadDb <- createPayloadDb
        blockHeaderDb <- testBlockHeaderDb rocksDb genesisBlock
=======
        payloadDb <- createPayloadDb
        blockHeaderDb <- testBlockHeaderDb
>>>>>>> 0c2edf67
        coinAccounts <- newMVar mempty
        nonceCounter <- newIORef 1
        txPerBlock <- newIORef 10
        sqlEnv <- openSQLiteConnection "" {- temporary SQLite db -} chainwebBenchPragmas
        mp <- testMemPoolAccess txPerBlock coinAccounts
        pactService <-
          startPact testVer logger blockHeaderDb payloadDb mp sqlEnv
        mainTrunkBlocks <-
          playLine payloadDb blockHeaderDb trunkLength genesisBlock (snd pactService) nonceCounter
        return $ NoopNFData $ Resources {..}

    destroy (NoopNFData (Resources {..})) = do
      stopPact pactService
      stopSqliteDb sqlEnv
<<<<<<< HEAD
      destroyRocksResource rocksDbAndDirAndOpts
      destroyPayloadDb payloadDb

    unwrap ~(NoopNFData (Resources {..})) =
      f mainTrunkBlocks payloadDb blockHeaderDb nonceCounter (snd pactService) txPerBlock
=======
>>>>>>> 0c2edf67

    pactQueueSize = 2000

    logger = genericLogger logLevel T.putStrLn

    startPact version l bhdb pdb mempool sqlEnv = do
        reqQ <- newPactQueue pactQueueSize
        a <- async $ initPactService version cid l reqQ mempool bhdb pdb sqlEnv defaultPactServiceConfig
            { _pactBlockGasLimit = 150000
            }

        return (a, reqQ)

    stopPact (a, _) = cancel a

    chainwebBenchPragmas =
        [ "synchronous = NORMAL"
        , "journal_mode = WAL"
        , "locking_mode = EXCLUSIVE"
            -- this is different from the prodcution database that uses @NORMAL@
        , "temp_store = MEMORY"
        , "auto_vacuum = NONE"
        , "page_size = 1024"
        ]

    genesisBlock :: BlockHeader
    genesisBlock = genesisBlockHeader testVer cid

    -- | Creates an in-memory Payload database that is managed by the garbage
    -- collector.
    --
    createPayloadDb :: IO (PayloadDb HashMapCas)
    createPayloadDb = newPayloadDb

    -- | This block header db is created on an isolated namespace within the
    -- given RocksDb. There's no need to clean this up. It will be deleted
    -- along with the RocksDb instance.
    --
    testBlockHeaderDb :: IO BlockHeaderDb
    testBlockHeaderDb = do
        t <- rocksDbNamespace (const prefix) rdb
        initBlockHeaderDb (Configuration genesisBlock t)
      where
        prefix = (<>) "BlockHeaderDb" . sshow <$> (randomIO @Word64)

-- | Mempool Access
--
testMemPoolAccess :: IORef Int -> MVar (Map Account (NonEmpty SomeKeyPairCaps)) -> IO MemPoolAccess
testMemPoolAccess txsPerBlock accounts = do
  hs <- newIORef []
  return $ mempty
    { mpaGetBlock = \_g validate bh hash header -> do
        hs' <- readIORef hs
        if bh `elem` hs' then return mempty else do
          writeIORef hs (bh:hs')
          getTestBlock accounts (_bct $ _blockCreationTime header) validate bh hash
    }
  where

    setTime time pb = pb { _pmCreationTime = toTxCreationTime time }

    getTestBlock mVarAccounts txOrigTime validate bHeight hash
        | bHeight == 1 = do
            meta <- setTime txOrigTime <$> makeMeta cid
            (as, kss, cmds) <- unzip3 . toList <$> createCoinAccounts testVer meta
            case traverse validateCommand cmds of
              Left err -> throwM $ userError err
              Right !r -> do
                  modifyMVar' mVarAccounts
                    (const $ M.fromList $ zip as kss)

<<<<<<< HEAD
createRocksResource :: IO (FilePath, RocksDb, R.Options')
createRocksResource = do
    sysdir <- getCanonicalTemporaryDirectory
    dir <- createTempDirectory sysdir "chainweb-rocksdb-tmp"
    opts@(R.Options' opts_ptr _ _) <- R.mkOpts modernDefaultOptions
    rocks <- openRocksDb dir opts_ptr
    return (dir, rocks, opts)

destroyRocksResource :: (FilePath, RocksDb, R.Options') -> IO ()
destroyRocksResource (dir, rocks, opts) = do
    closeRocksDb rocks
    R.freeOpts opts
    destroyRocksDb dir
    doesDirectoryExist dir >>= flip when (removeDirectoryRecursive dir)
=======
                  vs <- validate bHeight hash (V.fromList $ toList r)
                  -- TODO: something better should go here
                  unless (and vs) $ throwM $ userError $ "at blockheight 1: tx validation failed " <> sshow vs
                  return $! V.fromList $ toList r

        | otherwise = do
          withMVar mVarAccounts $ \accs -> do
            blockSize <- readIORef txsPerBlock
            coinReqs <- V.replicateM blockSize (mkRandomCoinContractRequest True accs)
            txs <- forM coinReqs $ \coinReq -> do
                let (Account sender, ks) =
                      case coinReq of
                        CoinCreateAccount account (Guard guardd) -> (account, guardd)
                        CoinAccountBalance account -> (account, fromJuste $ M.lookup account accs)
                        CoinTransfer (SenderName sn) rcvr amt ->
                          mkTransferCaps rcvr amt (sn, fromJuste $ M.lookup sn accs)
                        CoinTransferAndCreate (SenderName acc) rcvr (Guard guardd) amt ->
                          mkTransferCaps rcvr amt (acc, guardd)
                meta <- setTime txOrigTime <$> makeMetaWithSender sender cid
                eCmd <- validateCommand <$> createCoinContractRequest testVer meta ks coinReq
                case eCmd of
                  Left e -> throwM $ userError e
                  Right tx -> return tx
            return $! txs
>>>>>>> 0c2edf67

    mkTransferCaps :: ReceiverName -> Amount -> (Account, NonEmpty SomeKeyPairCaps) -> (Account, NonEmpty SomeKeyPairCaps)
    mkTransferCaps (ReceiverName (Account r)) (Amount m) (s@(Account ss),ks) = (s, (caps <$) <$> ks)
      where
        caps = [gas,tfr]
        gas = SigCapability (QualifiedName "coin" "GAS" (mkInfo "coin.GAS")) []
        tfr = SigCapability (QualifiedName "coin" "TRANSFER" (mkInfo "coin.TRANSFER"))
                      [ PLiteral $ LString $ T.pack ss
                      , PLiteral $ LString $ T.pack r
                      , PLiteral $ LDecimal m]

-- -------------------------------------------------------------------------- --
-- Utils

<<<<<<< HEAD
testBlockHeaderDb
    :: RocksDb
    -> BlockHeader
    -> IO BlockHeaderDb
testBlockHeaderDb rdb h = do
    rdb' <- testRocksDb "withTestBlockHeaderDb" rdb
    initBlockHeaderDb (Configuration h rdb')

testRocksDb
    :: B.ByteString
    -> RocksDb
    -> IO RocksDb
testRocksDb l r = do
  prefix <- (<>) l . sshow <$> (randomIO @Word64)
  return r { _rocksDbNamespace = prefix }
=======
cid :: ChainId
cid = someChainId testVer

testVer :: ChainwebVersion
testVer = FastTimedCPM petersonChainGraph
>>>>>>> 0c2edf67

assertNotLeft :: (MonadThrow m, Exception e) => Either e a -> m a
assertNotLeft (Left l) = throwM l
assertNotLeft (Right r) = return r

-- MORE CODE DUPLICATION

createCoinAccount
    :: ChainwebVersion
    -> PublicMeta
    -> String
    -> IO (NonEmpty SomeKeyPairCaps, Command Text)
createCoinAccount v meta name = do
    sender00Keyset <- NEL.fromList <$> getKeyset "sender00"
    nameKeyset <- NEL.fromList <$> getKeyset name
    let attach = attachCaps "sender00" name 1000.0
    let theData = object [T.pack name .= fmap (formatB16PubKey . fst) (attach nameKeyset)]
    res <- mkExec (T.pack theCode) theData meta (NEL.toList $ attach sender00Keyset) (Just $ Pact.NetworkId $ toText v) Nothing
    pure (nameKeyset, res)
  where
    theCode = printf "(coin.transfer-create \"sender00\" \"%s\" (read-keyset \"%s\") 1000.0)" name name
    isSenderAccount name' =
      elem name' (map getAccount coinAccountNames)

    getKeyset :: String -> IO [SomeKeyPairCaps]
    getKeyset s
      | isSenderAccount s = do
          keypair <- stockKey (T.pack s)
          mkKeyPairs [keypair]
      | otherwise = (\k -> [(k, [])]) <$> genKeyPair defaultScheme

    attachCaps s rcvr m ks = (caps <$) <$> ks
      where
        caps = [gas, tfr]
        gas = SigCapability (QualifiedName "coin" "GAS" (mkInfo "coin.GAS")) []
        tfr = SigCapability (QualifiedName "coin" "TRANSFER" (mkInfo "coin.TRANSFER"))
              [ PLiteral $ LString $ T.pack s
              , PLiteral $ LString $ T.pack rcvr
              , PLiteral $ LDecimal m]

coinAccountNames :: [Account]
coinAccountNames = (Account . ("sender0" <>) . show) <$> [0 :: Int .. 9]

-- | Convenient access to predefined testnet sender accounts
stockKey :: Text -> IO ApiKeyPair
stockKey s = do
  let (kps :: M.Map Text ApiKeyPair) = either (error . show) id $ Y.decodeEither' stockKeyFile
  case M.lookup s kps of
    Nothing -> error $ "stockKey: bad keys name: " ++ show s
    Just akp -> return akp

stockKeyFile :: ByteString
stockKeyFile = $(embedFile "pact/genesis/devnet/keys.yaml")

createCoinAccounts :: ChainwebVersion -> PublicMeta -> IO (NonEmpty (Account, NonEmpty SomeKeyPairCaps, Command Text))
createCoinAccounts v meta = traverse (go <*> createCoinAccount v meta) names
  where
    go a m = do
      (b,c) <- m
      return (Account a,b,c)

names :: NonEmpty String
names = NEL.map safeCapitalize . NEL.fromList $ Prelude.take 2 $ words "mary elizabeth patricia jennifer linda barbara margaret susan dorothy jessica james john robert michael william david richard joseph charles thomas"

accountNames :: NonEmpty Account
accountNames = Account <$> names

formatB16PubKey :: SomeKeyPair -> Text
formatB16PubKey = toB16Text . formatPublicKey

safeCapitalize :: String -> String
safeCapitalize = maybe [] (uncurry (:) . bimap toUpper (Prelude.map toLower)) . Data.List.uncons

validateCommand :: Command Text -> Either String ChainwebTransaction
validateCommand cmdText = case verifyCommand cmdBS of
    ProcSucc cmd -> Right (mkPayloadWithTextOld <$> cmd)
    ProcFail err -> Left err
  where
    cmdBS :: Command ByteString
    cmdBS = encodeUtf8 <$> cmdText

mkRandomCoinContractRequest
    :: Bool
    -> M.Map Account (NonEmpty SomeKeyPairCaps)
    -> IO CoinContractRequest
mkRandomCoinContractRequest transfersPred kacts = do
    request <- bool (randomRIO @Int (0, 1)) (return 1) transfersPred
    case request of
      0 -> CoinAccountBalance <$> fakeAccount
      1 -> do
          (from, to) <- distinctAccounts (M.keys kacts)
          case M.lookup to kacts of
              Nothing -> error $ errmsg ++ getAccount to
              Just _keyset -> CoinTransfer
                  (SenderName from)
                  (ReceiverName to)
                  <$> fakeAmount
      _ -> error "mkRandomCoinContractRequest: impossible case"
    where
      errmsg =
        "mkRandomCoinContractRequest: something went wrong." ++
        " Cannot find account name: "

newtype Account = Account
  { getAccount :: String
  } deriving (Eq, Ord, Show, Generic)

data CoinContractRequest
  = CoinCreateAccount Account Guard
  | CoinAccountBalance Account
  | CoinTransfer SenderName ReceiverName Amount
  | CoinTransferAndCreate SenderName ReceiverName Guard Amount
  deriving Show

newtype Guard = Guard (NonEmpty SomeKeyPairCaps)
newtype SenderName = SenderName Account
newtype ReceiverName = ReceiverName Account

instance Show Guard where
    show _ = "<guard>"

instance Show SenderName where
    show (SenderName account) = "sender: " ++ show account

instance Show ReceiverName where
    show (ReceiverName account) = "sender: " ++ show account

pick :: Foldable l => l a -> IO a
pick l = (toList l !!) <$> randomRIO (0, length l - 1)

fakeAccount :: IO Account
fakeAccount =  pick accountNames

newtype Amount = Amount
  { getAmount :: Decimal
  } deriving (Eq, Show, Generic)

fakeAmount :: IO Amount
fakeAmount =
    (Amount . realFracToDecimal 12) <$>
    (randomRIO @Double (lowerLimit, upperLimit))
  where
      lowerLimit = 0
      upperLimit = 5

distinctAccounts :: [Account] -> IO (Account, Account)
distinctAccounts xs = pick xs >>= go
  where
    go a = do
        b <- pick xs
        if (a == b) then (go a) else return (a,b)

createCoinContractRequest
    :: ChainwebVersion
    -> PublicMeta
    -> NEL.NonEmpty SomeKeyPairCaps
    -> CoinContractRequest
    -> IO (Command Text)
createCoinContractRequest v meta ks request =
    case request of
      CoinCreateAccount (Account account) (Guard guardd) -> do
        let theCode =
              printf
              "(coin.create-account \"%s\" (read-keyset \"%s\"))"
              account
              ("create-account-guard" :: String)
            theData =
              object
                [ "create-account-guard" .= fmap (formatB16PubKey . fst) guardd
                ]
        mkExec (T.pack theCode) theData meta (NEL.toList ks) (Just $ Pact.NetworkId $ toText v) Nothing
      CoinAccountBalance (Account account) -> do
        let theData = Null
            theCode =
              printf
              "(coin.get-balance \"%s\")"
              account
        mkExec (T.pack theCode) theData meta (NEL.toList ks) (Just $ Pact.NetworkId $ toText v) Nothing
      CoinTransferAndCreate (SenderName (Account sn)) (ReceiverName (Account rn)) (Guard guardd) (Amount amount) -> do
        let theCode =
              printf
              "(coin.transfer-create \"%s\" \"%s\" (read-keyset \"%s\") %f)"
              sn
              rn
              ("receiver-guard" :: String)
              (fromRational @Double $ toRational amount)
            theData =
              object
                [ "receiver-guard" .= fmap (formatB16PubKey . fst) guardd
                ]
        mkExec (T.pack theCode) theData meta (NEL.toList ks) (Just $ Pact.NetworkId $ toText v) Nothing

      CoinTransfer (SenderName (Account sn)) (ReceiverName (Account rn)) (Amount amount) -> do
        let theCode =
              printf
              "(coin.transfer \"%s\" \"%s\" %f)"
              sn
              rn
              -- Super janky, but gets the job done for now
              (fromRational @Double $ toRational amount)
            theData = object []
        mkExec (T.pack theCode) theData meta (NEL.toList ks) (Just $ Pact.NetworkId $ toText v) Nothing

makeMetaWithSender :: String -> ChainId -> IO PublicMeta
makeMetaWithSender sender c =
    set pmSender (T.pack sender) <$> makeMeta c

-- hardcoded sender (sender00)
makeMeta :: ChainId -> IO PublicMeta
makeMeta c = do
    t <- toTxCreationTime <$> getCurrentTimeIntegral
    return $ PublicMeta
        {
          _pmChainId = Pact.ChainId $ chainIdToText c
        , _pmSender = "sender00"
        , _pmGasLimit = 10000
        , _pmGasPrice = 0.000_000_000_001
        , _pmTTL = 3600
        , _pmCreationTime = t
        }<|MERGE_RESOLUTION|>--- conflicted
+++ resolved
@@ -225,12 +225,7 @@
 
 data Resources
   = Resources
-<<<<<<< HEAD
-    { rocksDbAndDirAndOpts :: !(FilePath, RocksDb, R.Options')
-    , payloadDb :: !(PayloadDb HashMapCas)
-=======
     { payloadDb :: !(PayloadDb HashMapCas)
->>>>>>> 0c2edf67
     , blockHeaderDb :: !BlockHeaderDb
     , pactService :: !(Async (), PactQueue)
     , mainTrunkBlocks :: ![T3 ParentHeader BlockHeader PayloadWithOutputs]
@@ -257,14 +252,8 @@
       f mainTrunkBlocks payloadDb blockHeaderDb nonceCounter (snd pactService) txPerBlock
 
     create = do
-<<<<<<< HEAD
-        rocksDbAndDirAndOpts@(_, rocksDb, _) <- createRocksResource
-        payloadDb <- createPayloadDb
-        blockHeaderDb <- testBlockHeaderDb rocksDb genesisBlock
-=======
         payloadDb <- createPayloadDb
         blockHeaderDb <- testBlockHeaderDb
->>>>>>> 0c2edf67
         coinAccounts <- newMVar mempty
         nonceCounter <- newIORef 1
         txPerBlock <- newIORef 10
@@ -279,14 +268,6 @@
     destroy (NoopNFData (Resources {..})) = do
       stopPact pactService
       stopSqliteDb sqlEnv
-<<<<<<< HEAD
-      destroyRocksResource rocksDbAndDirAndOpts
-      destroyPayloadDb payloadDb
-
-    unwrap ~(NoopNFData (Resources {..})) =
-      f mainTrunkBlocks payloadDb blockHeaderDb nonceCounter (snd pactService) txPerBlock
-=======
->>>>>>> 0c2edf67
 
     pactQueueSize = 2000
 
@@ -358,22 +339,6 @@
                   modifyMVar' mVarAccounts
                     (const $ M.fromList $ zip as kss)
 
-<<<<<<< HEAD
-createRocksResource :: IO (FilePath, RocksDb, R.Options')
-createRocksResource = do
-    sysdir <- getCanonicalTemporaryDirectory
-    dir <- createTempDirectory sysdir "chainweb-rocksdb-tmp"
-    opts@(R.Options' opts_ptr _ _) <- R.mkOpts modernDefaultOptions
-    rocks <- openRocksDb dir opts_ptr
-    return (dir, rocks, opts)
-
-destroyRocksResource :: (FilePath, RocksDb, R.Options') -> IO ()
-destroyRocksResource (dir, rocks, opts) = do
-    closeRocksDb rocks
-    R.freeOpts opts
-    destroyRocksDb dir
-    doesDirectoryExist dir >>= flip when (removeDirectoryRecursive dir)
-=======
                   vs <- validate bHeight hash (V.fromList $ toList r)
                   -- TODO: something better should go here
                   unless (and vs) $ throwM $ userError $ "at blockheight 1: tx validation failed " <> sshow vs
@@ -398,7 +363,6 @@
                   Left e -> throwM $ userError e
                   Right tx -> return tx
             return $! txs
->>>>>>> 0c2edf67
 
     mkTransferCaps :: ReceiverName -> Amount -> (Account, NonEmpty SomeKeyPairCaps) -> (Account, NonEmpty SomeKeyPairCaps)
     mkTransferCaps (ReceiverName (Account r)) (Amount m) (s@(Account ss),ks) = (s, (caps <$) <$> ks)
@@ -413,29 +377,11 @@
 -- -------------------------------------------------------------------------- --
 -- Utils
 
-<<<<<<< HEAD
-testBlockHeaderDb
-    :: RocksDb
-    -> BlockHeader
-    -> IO BlockHeaderDb
-testBlockHeaderDb rdb h = do
-    rdb' <- testRocksDb "withTestBlockHeaderDb" rdb
-    initBlockHeaderDb (Configuration h rdb')
-
-testRocksDb
-    :: B.ByteString
-    -> RocksDb
-    -> IO RocksDb
-testRocksDb l r = do
-  prefix <- (<>) l . sshow <$> (randomIO @Word64)
-  return r { _rocksDbNamespace = prefix }
-=======
 cid :: ChainId
 cid = someChainId testVer
 
 testVer :: ChainwebVersion
 testVer = FastTimedCPM petersonChainGraph
->>>>>>> 0c2edf67
 
 assertNotLeft :: (MonadThrow m, Exception e) => Either e a -> m a
 assertNotLeft (Left l) = throwM l
