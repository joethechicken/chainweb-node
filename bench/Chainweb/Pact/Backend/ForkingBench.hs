{-# LANGUAGE BangPatterns #-}
{-# LANGUAGE DeriveAnyClass #-}
{-# LANGUAGE DeriveGeneric #-}
{-# LANGUAGE DerivingStrategies #-}
{-# LANGUAGE FlexibleContexts #-}
{-# LANGUAGE ImportQualifiedPost #-}
{-# LANGUAGE LambdaCase #-}
{-# LANGUAGE NumericUnderscores #-}
{-# LANGUAGE OverloadedRecordDot #-}
{-# LANGUAGE OverloadedStrings #-}
{-# LANGUAGE QuasiQuotes #-}
{-# LANGUAGE RecordWildCards #-}
{-# LANGUAGE ScopedTypeVariables #-}
{-# LANGUAGE TemplateHaskell #-}
{-# LANGUAGE TupleSections #-}
{-# LANGUAGE TypeApplications #-}
{-# LANGUAGE TypeFamilies #-}

module Chainweb.Pact.Backend.ForkingBench ( bench ) where

import Control.Concurrent.Async
import Control.Concurrent.MVar
import Control.Lens hiding (elements, from, to, (.=))
import Control.Monad
import Control.Monad.Catch
import Control.Monad.Reader
import Control.Monad.State
import qualified Criterion.Main as C

import Data.Aeson hiding (Error)
import Data.ByteString (ByteString)
import Data.Char
import Data.Decimal
import Data.FileEmbed
import Data.Foldable (toList)
import Data.IORef
import Data.List (uncons)
import Data.List qualified as List
import Data.List.NonEmpty (NonEmpty)
import qualified Data.List.NonEmpty as NEL
import Data.Map.Strict (Map)
import qualified Data.Map.Strict as M
import Data.String
import Data.Text (Text)
import qualified Data.Text as T
import Data.Text.Encoding
import qualified Data.Text.IO as T
import qualified Data.Vector as V
import Data.Word
import qualified Data.Yaml as Y

import GHC.Generics hiding (from, to)

import System.Environment
import System.Logger.Types qualified
import System.LogLevel
import System.Random

import Text.Printf

-- pact imports

import Pact.ApiReq
import Pact.Types.Capability
import qualified Pact.Types.ChainId as Pact
import Pact.Types.ChainMeta
import Pact.Types.Command
import Pact.Types.Crypto
import Pact.Types.Exp
import Pact.Types.Info
import Pact.Types.Names
import Pact.Types.PactValue
import Pact.Types.Util hiding (unwrap)

-- chainweb imports

import Chainweb.BlockCreationTime
import Chainweb.BlockHeader
import Chainweb.BlockHeaderDB
import Chainweb.BlockHeaderDB.Internal
import Chainweb.BlockHeight (BlockHeight(..))
import Chainweb.ChainId
import Chainweb.Graph
import Chainweb.Logger
import Chainweb.Mempool.Mempool (BlockFill(..))
import Chainweb.Miner.Pact
import Chainweb.Pact.Backend.Compaction qualified as C
import Chainweb.Pact.Backend.Types
import Chainweb.Pact.Backend.Utils
import Chainweb.Pact.PactService
import Chainweb.Pact.Service.BlockValidation
import Chainweb.Pact.Service.PactQueue
import Chainweb.Pact.Service.Types
import Chainweb.Pact.Types
import Chainweb.Pact.Utils (toTxCreationTime)
import Chainweb.Payload
import Chainweb.Payload.PayloadStore
import Chainweb.Payload.PayloadStore.InMemory
import Chainweb.Test.TestVersions (slowForkingCpmTestVersion)
import Chainweb.Time
import Chainweb.Transaction
import Chainweb.Utils
import Chainweb.Utils.Bench
import Chainweb.Version
import Chainweb.Version.Utils

import Chainweb.Storage.Table.HashMap hiding (toList)
import Chainweb.Storage.Table.RocksDB

-- -------------------------------------------------------------------------- --
-- For testing with GHCI
--
_run :: [String] -> IO ()
_run args = withTempRocksDb "forkingbench" $ \rdb ->
    withArgs args $ C.defaultMain [bench rdb]

-- -------------------------------------------------------------------------- --
-- Benchmarks

data BenchConfig = BenchConfig
  { numPriorBlocks :: Word64
    -- ^ number of blocks to create prior to benchmarking
  , validate :: Validate
    -- ^ whether or not to validate the blocks as part of the benchmark
  , compact :: Compact
    -- ^ whether or not to compact the pact database prior to benchmarking
  }

defBenchConfig :: BenchConfig
defBenchConfig = BenchConfig
  { numPriorBlocks = 100
  , validate = DontValidate
  , compact = DontCompact
  }

data Compact = DoCompact | DontCompact
  deriving stock (Eq)

data Validate = DoValidate | DontValidate
  deriving stock (Eq)

bench :: RocksDb -> C.Benchmark
bench rdb = C.bgroup "PactService" $
    [ forkingBench
    , doubleForkingBench
    ] ++ map (oneBlock defBenchConfig) [1, 10, 50, 100]
      ++ map (oneBlock validateCfg) [0, 1, 10, 50, 100]
      ++ map (oneBlock compactCfg) [0, 1, 10, 50, 100]
      ++ map (oneBlock compactValidateCfg) [1, 10, 50, 100]
  where
    validateCfg = defBenchConfig { validate = DoValidate }
    compactCfg = defBenchConfig { compact = DoCompact }
    compactValidateCfg = compactCfg { validate = DoValidate }

    forkingBench = withResources rdb 10 Quiet DontCompact
        $ \mainLineBlocks pdb bhdb nonceCounter pactQueue _ ->
            C.bench "forkingBench"  $ C.whnfIO $ do
              let (T3 _ join1 _) = mainLineBlocks !! 5
              void $ playLine pdb bhdb 5 join1 pactQueue nonceCounter

    doubleForkingBench = withResources rdb 10 Quiet DontCompact
        $ \mainLineBlocks pdb bhdb nonceCounter pactQueue _ ->
            C.bench "doubleForkingBench"  $ C.whnfIO $ do
              let (T3 _ join1 _) = mainLineBlocks !! 5
                  forkLength1 = 5
                  forkLength2 = 5
              void $ playLine pdb bhdb forkLength1 join1 pactQueue nonceCounter
              void $ playLine pdb bhdb forkLength2 join1 pactQueue nonceCounter

    oneBlock :: BenchConfig -> Int -> C.Benchmark
    oneBlock cfg txCount = withResources rdb cfg.numPriorBlocks Error cfg.compact go
      where
        go mainLineBlocks _pdb _bhdb _nonceCounter pactQueue txsPerBlock = do
          C.bench name $ C.whnfIO $ do
            writeIORef txsPerBlock txCount
            let (T3 _ join1 _) = last mainLineBlocks
            createBlock cfg.validate (ParentHeader join1) (Nonce 1234) pactQueue
        name = "block-new ["
          ++ List.intercalate ","
               [ "txCount=" ++ show txCount
               , "validate=" ++ show (cfg.validate == DoValidate)
               , "compact=" ++ show (cfg.compact == DoCompact)
               ]
          ++ "]"

-- -------------------------------------------------------------------------- --
-- Benchmark Function

playLine
    :: PayloadDb HashMapTable
    -> BlockHeaderDb
    -> Word64
    -> BlockHeader
    -> PactQueue
    -> IORef Word64
    -> IO [T3 ParentHeader BlockHeader PayloadWithOutputs]
playLine pdb bhdb trunkLength startingBlock pactQueue counter =
    mineLine startingBlock trunkLength counter
  where
    mineLine :: BlockHeader -> Word64 -> IORef Word64 -> IO [T3 ParentHeader BlockHeader PayloadWithOutputs]
    mineLine start l ncounter =
        evalStateT (runReaderT (mapM (const go) [startHeight :: Word64 .. startHeight + l - 1]) pactQueue) start
      where
        startHeight :: Num a => a
        startHeight = fromIntegral $ _blockHeight start
        go = do
            r <- ask
            pblock <- gets ParentHeader
            n <- liftIO $ Nonce <$> readIORef ncounter
            ret@(T3 _ newblock _) <- liftIO $ mineBlock pblock n pdb bhdb r
            liftIO $ modifyIORef' ncounter succ
            put newblock
            return ret

mineBlock
    :: ParentHeader
    -> Nonce
    -> PayloadDb HashMapTable
    -> BlockHeaderDb
    -> PactQueue
    -> IO (T3 ParentHeader BlockHeader PayloadWithOutputs)
mineBlock parent nonce pdb bhdb pact = do
<<<<<<< HEAD
    !r@(T3 _ newHeader payload) <- createBlock True parent nonce pact
    addNewPayload pdb (succ $ _blockHeight $ _parentHeader parent) payload
=======
    r@(T3 _ newHeader payload) <- createBlock DoValidate parent nonce pact
    addNewPayload pdb payload
>>>>>>> 28764eb2
    -- NOTE: this doesn't validate the block header, which is fine in this test case
    unsafeInsertBlockHeaderDb bhdb newHeader
    return r

createBlock
    :: Validate
    -> ParentHeader
    -> Nonce
    -> PactQueue
    -> IO (T3 ParentHeader BlockHeader PayloadWithOutputs)
createBlock validate parent nonce pact = do

     -- assemble block without nonce and timestamp

     mv <- newBlock noMiner parent pact

     payload <- assertNotLeft =<< takeMVar mv

     let creationTime = add second $ _blockCreationTime $ _parentHeader parent
     let bh = newBlockHeader
              mempty
              (_payloadWithOutputsPayloadHash payload)
              nonce
              creationTime
              parent

     when (validate == DoValidate) $ do
       mv' <- validateBlock bh (payloadWithOutputsToPayloadData payload) pact
       void $ assertNotLeft =<< takeMVar mv'

     return $ T3 parent bh payload

-- -------------------------------------------------------------------------- --
-- Benchmark Resources

data Resources
  = Resources
    { payloadDb :: !(PayloadDb HashMapTable)
    , blockHeaderDb :: !BlockHeaderDb
    , pactService :: !(Async (), PactQueue)
    , mainTrunkBlocks :: ![T3 ParentHeader BlockHeader PayloadWithOutputs]
    , coinAccounts :: !(MVar (Map Account (NonEmpty (DynKeyPair, [SigCapability]))))
    , nonceCounter :: !(IORef Word64)
    , txPerBlock :: !(IORef Int)
    , sqlEnv :: !SQLiteEnv
    }

type RunPactService =
  [T3 ParentHeader BlockHeader PayloadWithOutputs]
  -> PayloadDb HashMapTable
  -> BlockHeaderDb
  -> IORef Word64
  -> PactQueue
  -> IORef Int
  -> C.Benchmark

withResources :: ()
  => RocksDb
  -> Word64
  -> LogLevel
  -> Compact
  -> RunPactService
  -> C.Benchmark
withResources rdb trunkLength logLevel compact f = C.envWithCleanup create destroy unwrap
  where

    unwrap ~(NoopNFData (Resources {..})) =
      f mainTrunkBlocks payloadDb blockHeaderDb nonceCounter (snd pactService) txPerBlock

    create = do
        payloadDb <- createPayloadDb
        blockHeaderDb <- testBlockHeaderDb
        coinAccounts <- newMVar mempty
        nonceCounter <- newIORef 1
        txPerBlock <- newIORef 10
        sqlEnv <- openSQLiteConnection "" {- temporary SQLite db -} chainwebBenchPragmas
        mp <- testMemPoolAccess txPerBlock coinAccounts
        pactService <-
          startPact testVer logger blockHeaderDb payloadDb mp sqlEnv
        mainTrunkBlocks <-
          playLine payloadDb blockHeaderDb trunkLength genesisBlock (snd pactService) nonceCounter
        when (compact == DoCompact) $ do
          C.withDefaultLogger System.Logger.Types.Error $ \lgr -> do
            let flags = [C.NoGrandHash]
            let db = _sConn sqlEnv
            let bh = BlockHeight trunkLength
            void $ C.compact (C.Target bh) lgr db flags

        return $ NoopNFData $ Resources {..}

    destroy (NoopNFData (Resources {..})) = do
      stopPact pactService
      stopSqliteDb sqlEnv

    pactQueueSize = 2000

    logger = genericLogger logLevel T.putStrLn

    startPact version l bhdb pdb mempool sqlEnv = do
        reqQ <- newPactQueue pactQueueSize
        a <- async $ runPactService version cid l reqQ mempool bhdb pdb sqlEnv testPactServiceConfig
            { _pactBlockGasLimit = 150000
            }

        return (a, reqQ)

    stopPact (a, _) = cancel a

    chainwebBenchPragmas =
        [ "synchronous = NORMAL"
        , "journal_mode = WAL"
        , "locking_mode = EXCLUSIVE"
            -- this is different from the prodcution database that uses @NORMAL@
        , "temp_store = MEMORY"
        , "auto_vacuum = NONE"
        , "page_size = 1024"
        ]

    genesisBlock :: BlockHeader
    genesisBlock = genesisBlockHeader testVer cid

    -- | Creates an in-memory Payload database that is managed by the garbage
    -- collector.
    --
    createPayloadDb :: IO (PayloadDb HashMapTable)
    createPayloadDb = newPayloadDb

    -- | This block header db is created on an isolated namespace within the
    -- given RocksDb. There's no need to clean this up. It will be deleted
    -- along with the RocksDb instance.
    --
    testBlockHeaderDb :: IO BlockHeaderDb
    testBlockHeaderDb = do
        prefix <- ("BlockHeaderDb" <>) . sshow <$> (randomIO @Word64)
        let t = rdb { _rocksDbNamespace = prefix }
        initBlockHeaderDb (Configuration genesisBlock t)

-- | Mempool Access
--
testMemPoolAccess :: IORef Int -> MVar (Map Account (NonEmpty (DynKeyPair, [SigCapability]))) -> IO MemPoolAccess
testMemPoolAccess txsPerBlock accounts = do
  return $ mempty
    { mpaGetBlock = \bf validate bh hash header -> do
        if _bfCount bf /= 0 then pure mempty else do
          testBlock <- getTestBlock accounts (_bct $ _blockCreationTime header) validate bh hash
          pure testBlock
    }
  where

    setTime time pb = pb { _pmCreationTime = toTxCreationTime time }

    getTestBlock mVarAccounts txOrigTime validate bHeight hash
        | bHeight == 1 = do
            meta <- setTime txOrigTime <$> makeMeta cid
            (as, kss, cmds) <- unzip3 . toList <$> createCoinAccounts testVer meta
            case traverse validateCommand cmds of
              Left err -> throwM $ userError err
              Right !r -> do
                  modifyMVar' mVarAccounts
                    (const $ M.fromList $ zip as kss)

                  vs <- validate bHeight hash (V.fromList $ toList r)
                  -- TODO: something better should go here
                  unless (and vs) $ throwM $ userError $ "at blockheight 1: tx validation failed " <> sshow vs
                  return $! V.fromList $ toList r

        | otherwise = do
          withMVar mVarAccounts $ \accs -> do
            blockSize <- readIORef txsPerBlock
            coinReqs <- V.replicateM blockSize (mkTransferRequest accs)
            txs <- forM coinReqs $ \req@(TransferRequest (SenderName sn) rcvr amt) -> do
                let (Account sender, ks) =
                      mkTransferCaps rcvr amt (sn, fromJuste $ M.lookup sn accs)
                meta <- setTime txOrigTime <$> makeMetaWithSender sender cid
                eCmd <- validateCommand <$> createTransfer testVer meta ks req
                case eCmd of
                  Left e -> throwM $ userError e
                  Right tx -> return tx
            return $! txs

    mkTransferCaps :: ReceiverName -> Amount -> (Account, NonEmpty (DynKeyPair, [SigCapability])) -> (Account, NonEmpty (DynKeyPair, [SigCapability]))
    mkTransferCaps (ReceiverName (Account r)) (Amount m) (s@(Account ss),ks) = (s, (caps <$) <$> ks)
      where
        caps = [gas,tfr]
        gas = SigCapability (QualifiedName "coin" "GAS" (mkInfo "coin.GAS")) []
        tfr = SigCapability (QualifiedName "coin" "TRANSFER" (mkInfo "coin.TRANSFER"))
                      [ PLiteral $ LString $ T.pack ss
                      , PLiteral $ LString $ T.pack r
                      , PLiteral $ LDecimal m]

-- -------------------------------------------------------------------------- --
-- Utils

cid :: ChainId
cid = someChainId testVer

testVer :: ChainwebVersion
testVer = slowForkingCpmTestVersion petersonChainGraph

assertNotLeft :: (MonadThrow m, Exception e) => Either e a -> m a
assertNotLeft (Left l) = throwM l
assertNotLeft (Right r) = return r

-- MORE CODE DUPLICATION

createCoinAccount
    :: ChainwebVersion
    -> PublicMeta
    -> String
    -> IO (NonEmpty (DynKeyPair, [SigCapability]), Command Text)
createCoinAccount v meta name = do
    sender00Keyset <- NEL.fromList <$> getKeyset "sender00"
    nameKeyset <- NEL.fromList <$> getKeyset name
    let attach = attachCaps "sender00" name 1000.0
    let theData = object [fromString name .= fmap (formatB16PubKey . fst) (attach nameKeyset)]
    res <- mkExec (T.pack theCode) theData meta (NEL.toList $ attach sender00Keyset) (Just $ Pact.NetworkId $ toText (_versionName v)) Nothing
    pure (nameKeyset, res)
  where
    theCode = printf "(coin.transfer-create \"sender00\" \"%s\" (read-keyset \"%s\") 1000.0)" name name
    isSenderAccount name' =
      elem name' (map getAccount coinAccountNames)

    getKeyset :: String -> IO [(DynKeyPair, [SigCapability])]
    getKeyset s
      | isSenderAccount s = do
          keypair <- stockKey (T.pack s)
          mkKeyPairs [keypair]
      | otherwise = (\k -> [(DynEd25519KeyPair k, [])]) <$> generateEd25519KeyPair

    attachCaps :: String -> String -> Decimal -> NonEmpty (DynKeyPair, [SigCapability]) -> NonEmpty (DynKeyPair, [SigCapability])
    attachCaps s rcvr m ks = (caps <$) <$> ks
      where
        caps = [gas, tfr]
        gas = SigCapability (QualifiedName "coin" "GAS" (mkInfo "coin.GAS")) []
        tfr = SigCapability (QualifiedName "coin" "TRANSFER" (mkInfo "coin.TRANSFER"))
              [ PLiteral $ LString $ T.pack s
              , PLiteral $ LString $ T.pack rcvr
              , PLiteral $ LDecimal m]

coinAccountNames :: [Account]
coinAccountNames = (Account . ("sender0" <>) . show) <$> [0 :: Int .. 9]

-- | Convenient access to predefined testnet sender accounts
stockKey :: Text -> IO ApiKeyPair
stockKey s = do
  let (kps :: M.Map Text ApiKeyPair) = either (error . show) id $ Y.decodeEither' stockKeyFile
  case M.lookup s kps of
    Nothing -> error $ "stockKey: bad keys name: " ++ show s
    Just akp -> return akp

stockKeyFile :: ByteString
stockKeyFile = $(embedFile "pact/genesis/devnet/keys.yaml")

createCoinAccounts :: ChainwebVersion -> PublicMeta -> IO (NonEmpty (Account, NonEmpty (DynKeyPair, [SigCapability]), Command Text))
createCoinAccounts v meta = traverse (go <*> createCoinAccount v meta) names
  where
    go a m = do
      (b,c) <- m
      return (Account a,b,c)

names :: NonEmpty String
names = NEL.map safeCapitalize . NEL.fromList $ Prelude.take 2 $ words "mary elizabeth patricia jennifer linda barbara margaret susan dorothy jessica james john robert michael william david richard joseph charles thomas"

formatB16PubKey :: DynKeyPair -> Text
formatB16PubKey = \case
  DynEd25519KeyPair kp -> toB16Text $ getPublic kp
  DynWebAuthnKeyPair _ pub _ -> toB16Text $ exportWebAuthnPublicKey pub

safeCapitalize :: String -> String
safeCapitalize = maybe [] (uncurry (:) . bimap toUpper (Prelude.map toLower)) . Data.List.uncons


-- TODO: Use the new `assertCommand` function.
validateCommand :: Command Text -> Either String ChainwebTransaction
validateCommand cmdText = case verifyCommand cmdBS of
    ProcSucc cmd -> Right (mkPayloadWithTextOld <$> cmd)
    ProcFail err -> Left err
  where
    cmdBS :: Command ByteString
    cmdBS = encodeUtf8 <$> cmdText

data TransferRequest = TransferRequest !SenderName !ReceiverName !Amount

mkTransferRequest :: ()
  => M.Map Account (NonEmpty (DynKeyPair, [SigCapability]))
  -> IO TransferRequest
mkTransferRequest kacts = do
  (from, to) <- distinctAccounts (M.keys kacts)
  case M.lookup to kacts of
    Nothing -> error $ errmsg ++ getAccount to
    Just _keyset -> do
      amt <- fakeAmount
      pure (TransferRequest (SenderName from) (ReceiverName to) amt)
  where
    errmsg =
      "mkTransferRequest: something went wrong." ++
      " Cannot find account name: "

mkTransferTx :: TransferRequest -> String
mkTransferTx (TransferRequest (SenderName (Account s)) (ReceiverName (Account r)) (Amount amt)) =
  "(coin.transfer " ++ inQuotes s ++ " " ++ inQuotes r ++ " " ++ formatAmount amt ++ ")"
  where
    inQuotes x = "\"" ++ x ++ "\""
    formatAmount a =
      -- Super janky, but gets the job done for now
      show (fromRational @Double (toRational a))

newtype Account = Account
  { getAccount :: String
  } deriving (Eq, Ord, Show, Generic)

newtype SenderName = SenderName Account
newtype ReceiverName = ReceiverName Account

instance Show SenderName where
    show (SenderName account) = "sender: " ++ show account

instance Show ReceiverName where
    show (ReceiverName account) = "sender: " ++ show account

pick :: Foldable l => l a -> IO a
pick l = (toList l !!) <$> randomRIO (0, length l - 1)

newtype Amount = Amount
  { getAmount :: Decimal
  } deriving (Eq, Show, Generic)

fakeAmount :: IO Amount
fakeAmount =
    (Amount . realFracToDecimal 12) <$>
    (randomRIO @Double (lowerLimit, upperLimit))
  where
      lowerLimit = 0
      upperLimit = 5

distinctAccounts :: [Account] -> IO (Account, Account)
distinctAccounts xs = pick xs >>= go
  where
    go a = do
        b <- pick xs
        if (a == b) then (go a) else return (a,b)

createTransfer :: ()
  => ChainwebVersion
  -> PublicMeta
  -> NEL.NonEmpty (DynKeyPair, [SigCapability])
  -> TransferRequest
  -> IO (Command Text)
createTransfer v meta ks request =
  case request of
    req@(TransferRequest {}) -> do
      let theCode = mkTransferTx req
      let theData = object []
      mkExec (T.pack theCode) theData meta
        (NEL.toList ks)
        (Just $ Pact.NetworkId $ toText $ _versionName v)
        Nothing

makeMetaWithSender :: String -> ChainId -> IO PublicMeta
makeMetaWithSender sender c =
    set pmSender (T.pack sender) <$> makeMeta c

-- hardcoded sender (sender00)
makeMeta :: ChainId -> IO PublicMeta
makeMeta c = do
    t <- toTxCreationTime <$> getCurrentTimeIntegral
    return $ PublicMeta
        {
          _pmChainId = Pact.ChainId $ chainIdToText c
        , _pmSender = "sender00"
        , _pmGasLimit = 10000
        , _pmGasPrice = 0.000_000_000_001
        , _pmTTL = 3600
        , _pmCreationTime = t
        }<|MERGE_RESOLUTION|>--- conflicted
+++ resolved
@@ -220,13 +220,8 @@
     -> PactQueue
     -> IO (T3 ParentHeader BlockHeader PayloadWithOutputs)
 mineBlock parent nonce pdb bhdb pact = do
-<<<<<<< HEAD
-    !r@(T3 _ newHeader payload) <- createBlock True parent nonce pact
+    r@(T3 _ newHeader payload) <- createBlock DoValidate parent nonce pact
     addNewPayload pdb (succ $ _blockHeight $ _parentHeader parent) payload
-=======
-    r@(T3 _ newHeader payload) <- createBlock DoValidate parent nonce pact
-    addNewPayload pdb payload
->>>>>>> 28764eb2
     -- NOTE: this doesn't validate the block header, which is fine in this test case
     unsafeInsertBlockHeaderDb bhdb newHeader
     return r
