cabal-version: 2.2

name:         chainweb
version:      0.1.0.0
synopsis:     A Proof-of-Work Parallel-Chain Architecture for Massive Throughput
description:  A Proof-of-Work Parallel-Chain Architecture for Massive Throughput.
homepage:     https://github.com/kadena-io/chainweb
bug-reports:  https://github.com/kadena-io/chainweb/issues
license:      NONE
license-file: LICENSE
author:       Chainweb Dev Team
maintainer:   chainweb-dev@kadena.io
copyright:    Copyright (C) 2018 Kadena LLC
category:     Blockchain, Currency, Bitcoin
build-type:   Simple

tested-with:
    GHC == 8.6.3
    GHC == 8.4.4

extra-source-files:
    CHANGELOG.md
    README.md

data-files:
    examples/static-html/index.html
    examples/static-html/jquery-3.3.1.min.js
    examples/static-html/vis.min.js
    examples/static-html/vis.min.css

source-repository head
    type: git
    location: https://github.com/kadena-io/chainweb.git

flag tls13
    description:
        Enable TLSv1.3; depends on the master branch of the tls package.
    default: False
    manual: True

flag ed25519
    description:
        Use ED25519 certificates; depends on the master branch of the tls
        package.
    default: False
    manual: True

-- -------------------------------------------------------------------------- --
-- Chainweb Library
-- -------------------------------------------------------------------------- --

library
    default-language: Haskell2010
    ghc-options:
        -Wall
        -Wincomplete-record-updates
        -Wincomplete-uni-patterns
        -Wredundant-constraints
    hs-source-dirs: src
    exposed-modules:
          Chainweb.BlockHash
        , Chainweb.BlockHeader
        , Chainweb.BlockHeader.Validation
        , Chainweb.BlockHeaderDB
        , Chainweb.BlockHeaderDB.RestAPI
        , Chainweb.BlockHeaderDB.RestAPI.Client
        , Chainweb.BlockHeaderDB.RestAPI.Server
        , Chainweb.ChainId
        , Chainweb.Chainweb
        , Chainweb.Crypto.MerkleLog
        , Chainweb.Cut
        , Chainweb.CutDB
        , Chainweb.CutDB.RestAPI
        , Chainweb.CutDB.RestAPI.Client
        , Chainweb.CutDB.RestAPI.Server
        , Chainweb.CutDB.Sync
        , Chainweb.Difficulty
        , Chainweb.Graph
        , Chainweb.HostAddress
        , Chainweb.Mempool.InMem
        , Chainweb.Mempool.Mempool
        , Chainweb.Mempool.RestAPI
        , Chainweb.Mempool.RestAPI.Client
        , Chainweb.Mempool.RestAPI.Server
        , Chainweb.Mempool.Socket
        , Chainweb.MerkleLogHash
        , Chainweb.MerkleUniverse
        , Chainweb.Miner.Config
        , Chainweb.Miner.POW
        , Chainweb.Miner.Test
        , Chainweb.NodeId
        , Chainweb.Payload
        , Chainweb.Payload.PayloadStore
        , Chainweb.Payload.RestAPI
        , Chainweb.Payload.RestAPI.Server
        , Chainweb.Payload.RestAPI.Client
        , Chainweb.Payload.SPV
        , Chainweb.PowHash
        , Chainweb.RestAPI
        , Chainweb.RestAPI.NetworkID
        , Chainweb.RestAPI.Orphans
        , Chainweb.RestAPI.Utils
        , Chainweb.Store.CAS
        , Chainweb.Store.CAS.FS
        , Chainweb.Store.Git
        , Chainweb.Store.Git.Internal
        , Chainweb.Time
        , Chainweb.TreeDB
        , Chainweb.TreeDB.Difficulty
        , Chainweb.TreeDB.Persist
        , Chainweb.TreeDB.RemoteDB
        , Chainweb.TreeDB.Sync
        , Chainweb.TreeDB.Validation
        , Chainweb.Utils
        , Chainweb.Utils.Paging
        , Chainweb.Version
        , Chainweb.WebBlockHeaderDB

        , Control.Concurrent.FixedThreadPool

        , Data.CAS
        , Data.CAS.HashMap
        , Data.DiGraph
        , Data.DiGraph.FloydWarshall
        , Data.LogMessage
        , Data.Singletons
        , Data.Word.Encoding

        , Network.X509.SelfSigned

        , Numeric.Cast
        , Numeric.Additive
        , Numeric.AffineSpace

        , P2P.Node
        , P2P.Node.Configuration
        , P2P.Node.PeerDB
        , P2P.Node.RestAPI
        , P2P.Node.RestAPI.Server
        , P2P.Node.RestAPI.Client
        , P2P.Peer
        , P2P.Session

        -- pact
        , Chainweb.Pact.Backend.InMemoryCheckpointer
        , Chainweb.Pact.Backend.MemoryDb
        , Chainweb.Pact.Backend.Orphans
        , Chainweb.Pact.Backend.SQLiteCheckpointer
        , Chainweb.Pact.Backend.SqliteDb
        , Chainweb.Pact.Backend.Types
        , Chainweb.Pact.PactService
        , Chainweb.Pact.Service.PactApi
        , Chainweb.Pact.Service.PactInProcApi
        , Chainweb.Pact.Service.PactQueue
        , Chainweb.Pact.Service.Types
        , Chainweb.Pact.TransactionExec
        , Chainweb.Pact.Types
        , Chainweb.Pact.Utils

    build-depends:
          Decimal >= 0.4.2
        , QuickCheck >= 2.10
        , QuickCheck-GenT >=0.2
        , aeson >= 1.4
        , aeson-pretty >= 0.8
        , asn1-encoding >=0.9
        , asn1-types >=0.3
        , async >= 2.2
        , attoparsec >= 0.13
        , base >= 4.11
        , base16-bytestring >= 0.1
        , base64-bytestring >= 1.0
        , bytes >= 0.15
        , bytestring >= 0.10
        , case-insensitive >= 1.2
        , cereal >= 0.5
        , configuration-tools >= 0.4
        , connection >= 0.2.8
        , connection >=0.2
        , containers >= 0.5
        , cryptohash-sha512 >= 0.11
        , cryptonite >=0.25
        , data-default >=0.7
        , data-dword >= 0.3
        , deepseq >= 1.4
        , directory >= 1.3
        , direct-sqlite >= 2.3
        , ekg >= 0.4
        , errors >= 2.3
        , exceptions >= 0.8
        , extra >= 1.6
        , fast-builder >= 0.1
        , hashable >= 1.2
        , hashtables >= 1.2
        , heaps >= 0.3
        , hlibgit2 >= 0.18
        , hourglass >=0.2
        , http-client >= 0.5
        , http-client-tls >=0.3
        , io-streams >= 1.5
        , ixset-typed >= 0.4
        , lens >= 4.16
        , loglevel >= 0.1
        , massiv >= 0.2
        , memory >= 0.14
        , memory >=0.14
        , merkle-log
        , mtl >= 2.2
        , mwc-random >= 0.13
        , neat-interpolation >= 0.3.2
        , network >= 2.6
        , optparse-applicative >= 0.14
        , pact >= 2.6
        , paths >= 0.2
        , pem >=0.2
        , psqueues >= 0.2.7.0
        , quickcheck-instances >= 0.3
        , random >= 1.1
        , random-bytestring >= 0.1
        , reflection >= 2.1
        , resourcet >= 1.2
        , safe >= 0.3
        , safe-exceptions >= 0.1
        , safeio >= 0.0
        , servant >= 0.14
        , servant-client >= 0.14
        , servant-server >= 0.14
        , servant-swagger >= 1.1
        , shelly >= 1.7
        , split >= 0.2
        , stm >= 2.4
        , stm-chans
        , streaming >= 0.2
        , streaming-bytestring >= 0.1
        , streaming-commons >= 0.2
        , strict-concurrency >= 0.2
        , strict-tuple >= 0.1
        , string-conv >= 0.1
        , swagger2 >= 2.2
        , temporary >= 1.3
        , text >= 1.2
        , thyme == 0.3.6.0
        , time >= 1.8
        , tls >=1.4
        , transformers >= 0.5
        , trifecta >= 2
        , thyme == 0.3.6.0
        , unliftio >= 0.2
        , unordered-containers >= 0.2
        , uuid >= 1.3
        , wai >= 3.2
        , vector >= 0.12
        , vector-algorithms >= 0.8
        , wai-middleware-metrics >= 0.2.4
        , warp >= 3.2
        , warp-tls >= 3.2
        , witherable >= 0.2
        , x509 >=1.7
        , x509-system >=1.6
        , x509-validation >=1.6
        , yaml >= 0.8
    if flag(tls13)
        cpp-options: -DWITH_TLS13=1

    if flag(ed25519)
        cpp-options: -DWITH_ED25519=1

-- -------------------------------------------------------------------------- --
-- Chainweb Test suite
-- -------------------------------------------------------------------------- --

test-suite chainweb-tests
    default-language: Haskell2010
    ghc-options:
        -Wall
        -Wincomplete-record-updates
        -Wincomplete-uni-patterns
        -Wredundant-constraints
        -threaded
        -with-rtsopts=-N
    type: exitcode-stdio-1.0
    hs-source-dirs: test
    main-is: ChainwebTests.hs
    other-modules:
        Chainweb.Test.BlockHeaderDB
        Chainweb.Test.CutDB
        Chainweb.Test.DiGraph
        Chainweb.Test.Mempool
        Chainweb.Test.Mempool.InMem
        Chainweb.Test.Mempool.RestAPI
        Chainweb.Test.Mempool.Socket
        Chainweb.Test.Mempool.Sync
        Chainweb.Test.MultiNode
        Chainweb.Test.Orphans.External
        Chainweb.Test.Orphans.Internal
<<<<<<< HEAD
        Chainweb.Test.Pact.PactInProcApi
=======
        Chainweb.Test.P2P.Peer.BootstrapConfig
>>>>>>> 1e870edd
        Chainweb.Test.Pact.PactExec
        Chainweb.Test.Pact.PactService
        Chainweb.Test.RestAPI
        Chainweb.Test.Roundtrips
        Chainweb.Test.SPV
        Chainweb.Test.Store.CAS
        Chainweb.Test.Store.CAS.FS
        Chainweb.Test.Store.Git
        Chainweb.Test.TreeDB
        Chainweb.Test.TreeDB.Persistence
        Chainweb.Test.TreeDB.RemoteDB
        Chainweb.Test.TreeDB.Sync
        Chainweb.Test.Utils
        Network.X509.SelfSigned.Test

    build-depends:
        -- internal
          chainweb

        -- external
        , Decimal >= 0.4.2
        , QuickCheck >= 2.10
        , aeson >= 1.4
        , async >= 2.2
        , base >= 4.11
        , base16-bytestring >= 0.1
        , bytes >= 0.15
        , bytestring >= 0.10
        , containers >= 0.5
        , data-default >=0.7
        , data-dword >= 0.3
        , data-ordlist >= 0.4.7
        , deepseq >= 1.4
        , directory >= 1.2
        , extra >= 1.6
        , filepath >= 1.4
        , extra >= 1.6
        , fgl >= 5.6
        , generic-lens >= 1.1
        , hashable >= 1.2
        , http-client >= 0.5
        , http-types >= 0.12
        , io-streams >= 1.5
        , lens >= 4.16
        , loglevel >= 0.1
        , massiv >= 0.2
        , mwc-random >= 0.13
        , neat-interpolation >= 0.3.2
        , network >= 2.6
        , pact >= 2.6
        , paths >= 0.2
        , quickcheck-instances >= 0.3
        , random >= 1.1
        , random-bytestring >= 0.1
        , reflection >= 2.1
        , resourcet >= 1.2
        , scientific >= 0.3
        , servant >= 0.14.1
        , servant-client >= 0.14
        , servant-server >= 0.14.1
        , string-conv >= 0.1
        , stm
        , stm-chans
        , streaming >= 0.2.2
<<<<<<< HEAD
        , strict-concurrency >= 0.2
=======
>>>>>>> 1e870edd
        , strict-tuple >= 0.1
        , tasty >= 1.0
        , tasty-golden >= 2.3
        , tasty-hunit >= 0.9
        , tasty-quickcheck >= 0.9
        , text >=1.2
        , these >= 0.7
        , time >= 1.8
        , tls >=1.4
        , transformers >= 0.5
        , unordered-containers >= 0.2
        , vector >= 0.12
        , wai >= 3.2
        , warp >= 3.2
        , warp-tls >= 3.2

    if flag(ed25519)
        cpp-options: -dWITH_ED25519=1

-- -------------------------------------------------------------------------- --
-- Chainweb Benchmarking
-- -------------------------------------------------------------------------- --
benchmark chainweb-bench
  default-language: Haskell2010
  type: exitcode-stdio-1.0
  main-is: Bench.hs
  hs-source-dirs:
      bench
  ghc-options:
      -Wall
      -Wincomplete-record-updates
      -Wincomplete-uni-patterns
      -Wredundant-constraints
      -threaded
      -O2
      -with-rtsopts=-N
  build-depends:
        -- internal
        chainweb

        -- external
        , base >= 4.11
        , criterion >= 1.1
        , deepseq
        , streaming >= 0.2
        , text
        , unordered-containers >= 0.2

-- -------------------------------------------------------------------------- --
-- Chainweb Node Application
-- -------------------------------------------------------------------------- --

-- The application that runs an chainweb node
--
executable chainweb-node
    default-language: Haskell2010
    ghc-options:
        -Wall
        -Wincomplete-record-updates
        -Wincomplete-uni-patterns
        -Wredundant-constraints
        -threaded
        -with-rtsopts=-N
    hs-source-dirs: node
    main-is: ChainwebNode.hs
    other-modules:
        Paths_chainweb
        Utils.Logging
    build-depends:
        -- internal
          chainweb

        -- external
        , async >= 2.2
        , base >= 4.11
        , bytestring >= 0.10
        , clock >= 0.7
        , configuration-tools >= 0.4
        , lens >= 4.16
        , loglevel >= 0.1
        , monad-control >= 1.0
        , streaming >= 0.2
        , text >= 1.2
        , unordered-containers >= 0.2
        , wai-app-static >= 3.1
        , wai-cors >= 0.2
        , wai-extra >= 3.0
        , warp >= 3.2
        , yet-another-logger >= 0.3.1

-- -------------------------------------------------------------------------- --
-- Examples for BlockHeaderDb usage
-- -------------------------------------------------------------------------- --

executable blockheaderdb-example
    default-language: Haskell2010
    ghc-options:
        -Wall
        -Wincomplete-record-updates
        -Wincomplete-uni-patterns
        -Wredundant-constraints
        -threaded
        -with-rtsopts=-N
    hs-source-dirs: examples
    main-is: BlockHeaderChainDb.hs
    build-depends:
        -- internal
          chainweb

        -- external
        , async >= 2.2
        , base >= 4.11
        , lens >= 4.16
        , random >= 1.1
        , streaming >= 0.2.2
        , text >= 1.2
        , yet-another-logger >= 0.3.1

-- -------------------------------------------------------------------------- --
-- Single P2P Example
-- -------------------------------------------------------------------------- --

executable p2p-example
    default-language: Haskell2010
    ghc-options:
        -Wall
        -Wincomplete-record-updates
        -Wincomplete-uni-patterns
        -Wredundant-constraints
        -threaded
        -with-rtsopts=-N
    hs-source-dirs: examples test
    main-is: P2pExample.hs
    other-modules:
        Chainweb.Test.P2P.Peer.BootstrapConfig
    build-depends:
        -- internal
          chainweb

        -- external
        , async >= 2.2
        , base >= 4.11
        , bytestring >= 0.10
        , configuration-tools >= 0.4
        , exceptions >= 0.8
        , http-client >= 0.5
        , lens >= 4.16
        , loglevel >= 0.1
        , mwc-random >= 0.13
        , text >= 1.2
        , tls >=1.4
        , unordered-containers >= 0.2
        , yet-another-logger >= 0.3.1

    if flag(ed25519)
        cpp-options: -DWITH_ED25519=1

-- -------------------------------------------------------------------------- --
-- Transaction Generator
-- -------------------------------------------------------------------------- --

executable transaction-generator
    default-language: Haskell2010
    ghc-options:
        -Wall
        -Wincomplete-record-updates
        -Wincomplete-uni-patterns
        -Wredundant-constraints
        -threaded
        -with-rtsopts=-N
    hs-source-dirs: examples
    main-is: TransactionGenerator.hs
    other-modules:
            Chainweb.Simulate.Contracts.CommercialPaper
            Chainweb.Simulate.Contracts.CryptoCritters
            Chainweb.Simulate.Contracts.HelloWorld
            Chainweb.Simulate.Contracts.SimplePayments
    build-depends:
        --internal
          chainweb

        --external
        , base >= 4.11
        , bytestring >= 0.10
        , configuration-tools >= 0.4
        , lens >= 4.16
        , mwc-random >= 0.13
        , text >= 1.2
        , neat-interpolation >= 0.3.2<|MERGE_RESOLUTION|>--- conflicted
+++ resolved
@@ -293,11 +293,8 @@
         Chainweb.Test.MultiNode
         Chainweb.Test.Orphans.External
         Chainweb.Test.Orphans.Internal
-<<<<<<< HEAD
         Chainweb.Test.Pact.PactInProcApi
-=======
         Chainweb.Test.P2P.Peer.BootstrapConfig
->>>>>>> 1e870edd
         Chainweb.Test.Pact.PactExec
         Chainweb.Test.Pact.PactService
         Chainweb.Test.RestAPI
@@ -362,10 +359,7 @@
         , stm
         , stm-chans
         , streaming >= 0.2.2
-<<<<<<< HEAD
         , strict-concurrency >= 0.2
-=======
->>>>>>> 1e870edd
         , strict-tuple >= 0.1
         , tasty >= 1.0
         , tasty-golden >= 2.3
