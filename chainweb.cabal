cabal-version: 3.8

name:         chainweb
version:      2.19.2
synopsis:     A Proof-of-Work Parallel-Chain Architecture for Massive Throughput
description:  A Proof-of-Work Parallel-Chain Architecture for Massive Throughput.
homepage:     https://github.com/kadena-io/chainweb
bug-reports:  https://github.com/kadena-io/chainweb/issues
license:      BSD-3-Clause
license-file: LICENSE
author:       Chainweb Dev Team
maintainer:   chainweb-dev@kadena.io
copyright:    Copyright (C) 2018 - 2023 Kadena LLC
category:     Blockchain, Currency, Bitcoin, Kadena
build-type:   Custom

tested-with:
    GHC == 9.6

extra-source-files:
    CHANGELOG.md
    README.md
    LICENSE

    -- sender information

    pact/genesis/devnet/keys.yaml

    -- miner rewards

    rewards/miner_rewards.csv

    -- pact test data

    pact/coin-contract/coin.repl
    pact/coin-contract/coin.pact
    pact/coin-contract/load-coin-contract.yaml
    test/pact/*.pact
    test/golden/*.txt

    -- alloations and rewards

    allocations/token_payments.csv
    allocations/Mainnet-Keysets.csv
    allocations/Testnet-Keysets.csv
    rewards/miner_rewards.csv

    -- c sources
    c/shathree.c

source-repository head
    type: git
    location: https://github.com/kadena-io/chainweb-node.git

flag ed25519
    description:
        Use ED25519 certificates; depends on the master branch of the tls
        package.
    default: False
    manual: True

flag debug
    description:
        Enable various debugging features
    default: False
    manual: True

flag ghc-flags
    description: Enable ghc dumps of .ghc.flags and .ghc.version for tooling
    default: False
    manual: True

common debugging-flags
    if flag(debug)
        ghc-options:
            -g
        cpp-options:
            -DDEBUG_MULTINODE_TEST=1

common warning-flags
    ghc-options:
        -Wall
        -Werror
        -Wcompat
        -Wpartial-fields
        -Wincomplete-record-updates
        -Wincomplete-uni-patterns
        -Widentities
        -funclutter-valid-hole-fits
        -fmax-relevant-binds=0

        -- This needed because -Werror and missing-home-modules causes
        -- problems with ghci.
        -Wno-missing-home-modules

custom-setup
    setup-depends:
          Cabal >= 3.8
        , base >= 4.12 && < 5
        , bytestring >= 0.10
        , directory >= 1.3
        , filepath >= 1.4
        , process >= 1.5

-- -------------------------------------------------------------------------- --
-- Chainweb Library
-- -------------------------------------------------------------------------- --

library
    import: warning-flags, debugging-flags
    default-language: Haskell2010
    hs-source-dirs: src
    other-modules:
        Paths_chainweb
    autogen-modules:
        Paths_chainweb
    c-sources: c/shathree.c
    exposed-modules:
          Chainweb.Backup
        , Chainweb.BlockCreationTime
        , Chainweb.BlockHash
        , Chainweb.BlockHeader
        , Chainweb.BlockHeader.Genesis.Development0Payload
        , Chainweb.BlockHeader.Genesis.Development1to9Payload
        , Chainweb.BlockHeader.Genesis.Development10to19Payload
        , Chainweb.BlockHeader.Genesis.FastDevelopment0Payload
        , Chainweb.BlockHeader.Genesis.FastDevelopment1to19Payload
        , Chainweb.BlockHeader.Genesis.FastTimedCPM0Payload
        , Chainweb.BlockHeader.Genesis.FastTimedCPM1to9Payload
        , Chainweb.BlockHeader.Genesis.Testnet0Payload
        , Chainweb.BlockHeader.Genesis.Testnet1to19Payload
        , Chainweb.BlockHeader.Genesis.Mainnet0Payload
        , Chainweb.BlockHeader.Genesis.Mainnet1Payload
        , Chainweb.BlockHeader.Genesis.Mainnet2Payload
        , Chainweb.BlockHeader.Genesis.Mainnet3Payload
        , Chainweb.BlockHeader.Genesis.Mainnet4Payload
        , Chainweb.BlockHeader.Genesis.Mainnet5Payload
        , Chainweb.BlockHeader.Genesis.Mainnet6Payload
        , Chainweb.BlockHeader.Genesis.Mainnet7Payload
        , Chainweb.BlockHeader.Genesis.Mainnet8Payload
        , Chainweb.BlockHeader.Genesis.Mainnet9Payload
        , Chainweb.BlockHeader.Genesis.Mainnet10to19Payload
        , Chainweb.BlockHeader.Validation
        , Chainweb.BlockHeaderDB
        , Chainweb.BlockHeaderDB.Internal
        , Chainweb.BlockHeaderDB.PruneForks
        , Chainweb.BlockHeaderDB.RestAPI
        , Chainweb.BlockHeaderDB.RestAPI.Client
        , Chainweb.BlockHeaderDB.RestAPI.Server
        , Chainweb.BlockHeight
        , Chainweb.BlockWeight
        , Chainweb.ChainId
        , Chainweb.ChainValue
        , Chainweb.Chainweb
        , Chainweb.Chainweb.ChainResources
        , Chainweb.Chainweb.CheckReachability
        , Chainweb.Chainweb.Configuration
        , Chainweb.Chainweb.CutResources
        , Chainweb.Chainweb.MempoolSyncClient
        , Chainweb.Chainweb.MinerResources
        , Chainweb.Chainweb.PeerResources
        , Chainweb.Chainweb.PruneChainDatabase
        , Chainweb.Counter
        , Chainweb.Crypto.MerkleLog
        , Chainweb.Cut
        , Chainweb.Cut.Create
        , Chainweb.Cut.CutHashes
        , Chainweb.CutDB
        , Chainweb.CutDB.RestAPI
        , Chainweb.CutDB.RestAPI.Client
        , Chainweb.CutDB.RestAPI.Server
        , Chainweb.CutDB.Sync
        , Chainweb.Difficulty
        , Chainweb.Graph
        , Chainweb.HostAddress
        , Chainweb.Logger
        , Chainweb.Logging.Config
        , Chainweb.Logging.Miner
        , Chainweb.Mempool.Consensus
        , Chainweb.Mempool.CurrentTxs
        , Chainweb.Mempool.InMem
        , Chainweb.Mempool.InMemTypes
        , Chainweb.Mempool.Mempool
        , Chainweb.Mempool.P2pConfig
        , Chainweb.Mempool.RestAPI
        , Chainweb.Mempool.RestAPI.Client
        , Chainweb.Mempool.RestAPI.Server
        , Chainweb.MerkleLogHash
        , Chainweb.MerkleUniverse
        , Chainweb.Miner.Config
        , Chainweb.Miner.Coordinator
        , Chainweb.Miner.Core
        , Chainweb.Miner.Miners
        , Chainweb.Miner.Pact
        , Chainweb.Miner.RestAPI
        , Chainweb.Miner.RestAPI.Client
        , Chainweb.Miner.RestAPI.Server
        , Chainweb.NodeVersion
        , Chainweb.OpenAPIValidation
        , Chainweb.Payload
        , Chainweb.Payload.PayloadStore
        , Chainweb.Payload.PayloadStore.InMemory
        , Chainweb.Payload.PayloadStore.RocksDB
        , Chainweb.Payload.RestAPI
        , Chainweb.Payload.RestAPI.Server
        , Chainweb.Payload.RestAPI.Client
        , Chainweb.PowHash
        , Chainweb.RestAPI
        , Chainweb.RestAPI.Backup
        , Chainweb.RestAPI.Config
        , Chainweb.RestAPI.Health
        , Chainweb.RestAPI.NetworkID
        , Chainweb.RestAPI.NodeInfo
        , Chainweb.RestAPI.Orphans
        , Chainweb.RestAPI.Utils
        , Chainweb.Rosetta.Internal
        , Chainweb.Rosetta.RestAPI
        , Chainweb.Rosetta.RestAPI.Client
        , Chainweb.Rosetta.RestAPI.Server
        , Chainweb.Rosetta.Utils
        , Chainweb.SPV
        , Chainweb.SPV.CreateProof
        , Chainweb.SPV.EventProof
        , Chainweb.SPV.OutputProof
        , Chainweb.SPV.PayloadProof
        , Chainweb.SPV.VerifyProof
        , Chainweb.SPV.RestAPI
        , Chainweb.SPV.RestAPI.Server
        , Chainweb.SPV.RestAPI.Client
        , Chainweb.Sync.WebBlockHeaderStore
        , Chainweb.Time
        , Chainweb.Transaction
        , Chainweb.TreeDB
        , Chainweb.TreeDB.RemoteDB
        , Chainweb.Utils
        , Chainweb.Utils.Paging
        , Chainweb.Utils.RequestLog
        , Chainweb.Utils.Rule
        , Chainweb.Utils.Serialization
        , Chainweb.Version
        , Chainweb.Version.Development
        , Chainweb.Version.FastDevelopment
        , Chainweb.Version.Guards
        , Chainweb.Version.Mainnet
        , Chainweb.Version.Registry
        , Chainweb.Version.Testnet
        , Chainweb.Version.Utils
        , Chainweb.WebBlockHeaderDB
        , Chainweb.WebPactExecutionService

        , Data.IVar
        , Data.LogMessage
        , Data.PQueue
        , Data.Singletons
        , Data.TaskMap

        , Network.X509.SelfSigned

        , Numeric.Cast
        , Numeric.Additive
        , Numeric.AffineSpace

        , P2P.BootstrapNodes
        , P2P.Node
        , P2P.Node.Configuration
        , P2P.Node.PeerDB
        , P2P.Node.RestAPI
        , P2P.Node.RestAPI.Server
        , P2P.Node.RestAPI.Client
        , P2P.Peer
        , P2P.Session
        , P2P.TaskQueue

        -- pact
        , Chainweb.Pact.Backend.ChainwebPactDb
        , Chainweb.Pact.Backend.DbCache
        , Chainweb.Pact.Backend.RelationalCheckpointer
        , Chainweb.Pact.Backend.SQLite.DirectV2
        , Chainweb.Pact.Backend.SQLite.V2
        , Chainweb.Pact.Backend.Types
        , Chainweb.Pact.Backend.Utils
        , Chainweb.Pact.NoCoinbase
        , Chainweb.Pact.PactService
        , Chainweb.Pact.PactService.Checkpointer
        , Chainweb.Pact.PactService.ExecBlock
        , Chainweb.Pact.RestAPI
        , Chainweb.Pact.RestAPI.Client
        , Chainweb.Pact.RestAPI.EthSpv
        , Chainweb.Pact.RestAPI.SPV
        , Chainweb.Pact.RestAPI.Server
        , Chainweb.Pact.SPV
        , Chainweb.Pact.Service.BlockValidation
        , Chainweb.Pact.Service.PactInProcApi
        , Chainweb.Pact.Service.PactQueue
        , Chainweb.Pact.Service.Types
        , Chainweb.Pact.Templates
        , Chainweb.Pact.TransactionExec
        , Chainweb.Pact.Transactions.CoinV3Transactions
        , Chainweb.Pact.Transactions.CoinV4Transactions
        , Chainweb.Pact.Transactions.CoinV5Transactions
        , Chainweb.Pact.Transactions.DevelopmentTransactions
        , Chainweb.Pact.Transactions.Mainnet0Transactions
        , Chainweb.Pact.Transactions.Mainnet1Transactions
        , Chainweb.Pact.Transactions.Mainnet2Transactions
        , Chainweb.Pact.Transactions.Mainnet3Transactions
        , Chainweb.Pact.Transactions.Mainnet4Transactions
        , Chainweb.Pact.Transactions.Mainnet5Transactions
        , Chainweb.Pact.Transactions.Mainnet6Transactions
        , Chainweb.Pact.Transactions.Mainnet7Transactions
        , Chainweb.Pact.Transactions.Mainnet8Transactions
        , Chainweb.Pact.Transactions.Mainnet9Transactions
        , Chainweb.Pact.Transactions.MainnetKADTransactions
        , Chainweb.Pact.Transactions.OtherTransactions
        , Chainweb.Pact.Types
        , Chainweb.Pact.Utils
        , Chainweb.Pact.Validations

        -- utils
        , Servant.Client_
        , Utils.Logging
        , Utils.Logging.Config
        , Utils.Logging.Trace

    build-depends:
          Decimal >= 0.4.2
        , aeson >= 1.4.3
        , asn1-encoding >=0.9
        , asn1-types >=0.3
        , async >= 2.2
        , attoparsec >= 0.13
        , base >= 4.12 && < 5
        , base16-bytestring >= 0.1
        , base64-bytestring >= 1.0
        , binary >= 0.8
        , bytestring >= 0.10
        , case-insensitive >= 1.2
        , cassava >= 0.5.1
        , chainweb-storage >= 0.1
        , clock >= 0.7
        , configuration-tools >= 0.6
        , crypton-connection >=0.2
        , containers >= 0.5
        , crypton >= 0.31
        , cuckoo >= 0.3
        , data-default >=0.7
        , data-dword >= 0.3
        , deepseq >= 1.4
        , digraph >= 0.2.3
        , direct-sqlite >= 2.3.27
        , directory >= 1.3
        , dlist >= 0.8
        , dyna >= 0.1
        , errors >= 2.3
        , ethereum >= 0.1
        , exceptions >= 0.8
        , file-embed >= 0.0
        , filepath >= 1.4
        , ghc-compact >= 0.1
        , hashable >= 1.4
        , heaps >= 0.3
        , hourglass >=0.2
        , http-client >= 0.5
        , http-client-tls >=0.3
        , http-media >= 0.7
        , http-types >= 0.12
        , iproute >= 1.7
        , ixset-typed >= 0.4
        , lens >= 4.17
        , loglevel >= 0.1
        , memory >=0.14
        , merkle-log >=0.2
        , mmorph >= 1.1
        , monad-control >= 1.0
        , mtl >= 2.3
        , mwc-random >= 0.13
        , mwc-probability >= 2.0 && <2.4
        , network >= 3.1.2
        , optparse-applicative >= 0.14
        , pact >= 4.2.0.1
        , pact-json >= 0.1
        , pem >=0.2
        , primitive >= 0.7.1.0
        , random >= 1.2
        , rosetta >= 1.0
        , safe-exceptions >= 0.1
        , scheduler >= 1.4
        , semigroupoids >= 5.3.7
<<<<<<< HEAD
        , servant >= 0.18.2
        , servant-client >= 0.18.2
        , servant-client-core >= 0.18.2
        , servant-server >= 0.18.2
=======
        , servant >= 0.20
        , servant-client >= 0.20
        , servant-client-core >= 0.20
        , servant-server >= 0.20
>>>>>>> cda46fc8
        , stm >= 2.4
        , stopwatch >= 0.1
        , streaming >= 0.2
        , streaming-commons >= 0.2
        , strict-concurrency >= 0.2
        , template-haskell >= 2.14
        , text >= 2.0
        , trifecta >= 2.1
        , these >= 1.0
        , time >= 1.12.2
        , tls >=1.5.2
        , tls-session-manager >= 0.0
        , token-bucket >= 0.1
        , transformers >= 0.5
        , unordered-containers >= 0.2.16
        , uuid >= 1.3.15
        , wai >= 3.2.2.1
        , wai-app-static >= 3.1.6.3
        , wai-cors >= 0.2.7
        , wai-extra >= 3.0.28
        , wai-middleware-validation
        , vector >= 0.12.2
        , vector-algorithms >= 0.7
        , wai-middleware-throttle >= 0.3
        , warp >= 3.3.6
        , warp-tls >= 3.4
        , crypton-x509 >=1.7
        , crypton-x509-system >=1.6
        , crypton-x509-validation >=1.6
        , yaml >= 0.11
        , yet-another-logger >= 0.4.1

    if flag(ed25519)
        cpp-options: -DWITH_ED25519=1
    if flag(ghc-flags)
        build-tool-depends: hsinspect:hsinspect
        ghc-options: -fplugin GhcFlags.Plugin
        build-depends: ghcflags

-- -------------------------------------------------------------------------- --
-- Chainweb Test suite
-- -------------------------------------------------------------------------- --

test-suite chainweb-tests
    import: warning-flags, debugging-flags
    default-language: Haskell2010
    ghc-options:
        -threaded
        -with-rtsopts=-N2
    type: exitcode-stdio-1.0
    hs-source-dirs: test
    main-is: ChainwebTests.hs
    other-modules:
        Chainweb.Test.BlockHeader.Genesis
        Chainweb.Test.BlockHeader.Validation
        Chainweb.Test.BlockHeaderDB
        Chainweb.Test.BlockHeaderDB.PruneForks
        Chainweb.Test.Chainweb.Utils.Paging
        Chainweb.Test.Cut
        Chainweb.Test.Cut.TestBlockDb
        Chainweb.Test.CutDB
        Chainweb.Test.Difficulty
        Chainweb.Test.HostAddress
        Chainweb.Test.Mempool
        Chainweb.Test.Mempool.Consensus
        Chainweb.Test.Mempool.InMem
        Chainweb.Test.Mempool.RestAPI
        Chainweb.Test.Mempool.Sync
        Chainweb.Test.Mining
        Chainweb.Test.Misc
        Chainweb.Test.Orphans.Internal
        Chainweb.Test.Orphans.Pact
        Chainweb.Test.Orphans.Time
        Chainweb.Test.Pact.PactMultiChainTest
        Chainweb.Test.Pact.PactSingleChainTest
        Chainweb.Test.P2P.Peer.BootstrapConfig
        Chainweb.Test.Pact.DbCacheTest
        Chainweb.Test.Pact.Checkpointer
        Chainweb.Test.Pact.ModuleCacheOnRestart
        Chainweb.Test.Pact.NoCoinbase
        Chainweb.Test.Pact.RewardsTest
        Chainweb.Test.Pact.PactExec
        Chainweb.Test.Pact.PactReplay
        Chainweb.Test.Pact.RemotePactTest
        Chainweb.Test.Pact.SPV
        Chainweb.Test.Pact.TransactionTests
        Chainweb.Test.Pact.TTL
        Chainweb.Test.Pact.SQLite
        Chainweb.Test.Pact.Utils
        Chainweb.Test.RestAPI
        Chainweb.Test.RestAPI.Client_
        Chainweb.Test.RestAPI.Utils
        Chainweb.Test.Rosetta
        Chainweb.Test.Rosetta.RestAPI
        Chainweb.Test.Roundtrips
        Chainweb.Test.SPV
        Chainweb.Test.SPV.EventProof
        Chainweb.Test.Sync.WebBlockHeaderStore
        Chainweb.Test.TestVersions
        Chainweb.Test.TreeDB
        Chainweb.Test.TreeDB.RemoteDB
        Chainweb.Test.Utils
        Chainweb.Test.Utils.APIValidation
        Chainweb.Test.Version
        Chainweb.Test.Utils.BlockHeader
        Chainweb.Test.Utils.TestHeader

        -- Data
        Data.Test.PQueue
        Data.Test.Word.Encoding

        -- P2P
        P2P.Test.Orphans
        P2P.Test.TaskQueue

    build-depends:
        -- internal
          chainweb

        -- external
        , Decimal >= 0.4.2
        , QuickCheck >= 2.14
        , aeson >= 1.4.3
        , async >= 2.2
        , base >= 4.12 && < 5
        , base64-bytestring >= 1.0 && < 1.1
            -- due to change in error message that is inlined in pact
        , bytestring >= 0.10
        , case-insensitive >= 1.2
        , chainweb-storage >= 0.1
        , crypton-connection >=0.2
        , containers >= 0.5
        , crypton >= 0.31
        , data-default >=0.7
        , data-dword >= 0.3
        , data-ordlist >= 0.4.7
        , deepseq >= 1.4
        , direct-sqlite >= 2.3.27
        , directory >= 1.2
        , ethereum
        , exceptions
        , ghc-compact >= 0.1
        , hashable >= 1.3
        , http-client >= 0.5
        , http-types >= 0.12
        , lens >= 4.17
        , lens-aeson >= 1.2.2
        , loglevel >= 0.1
        , merkle-log >=0.2
        , mtl >= 2.3
        , network >= 3.1.2
        , http-client-tls >=0.3
        , pact
        , pact-json >= 0.1
        , quickcheck-instances >= 0.3
        , random >= 1.2
        , resource-pool >= 0.4
        , retry >= 0.7
        , rocksdb-haskell-kadena >= 1.1.0
        , rosetta >= 1.0
        , scheduler >= 1.4
        , servant >= 0.18.2
        , servant-client >= 0.18.2
        , statistics >= 0.15
        , stm
        , streaming >= 0.2.2
        , streaming-commons >= 0.2
        , strict-concurrency >= 0.2
        , tasty >= 1.0
        , tasty-golden >= 2.3
        , tasty-json >= 0.1
        , tasty-hunit >= 0.9
        , tasty-quickcheck >= 0.9
        , temporary >= 1.3
        , text >=2.0
        , time >= 1.12.2
        , transformers >= 0.5
        , unordered-containers >= 0.2.16
        , vector >= 0.12.2
        , wai >= 3.2
        , wai-middleware-validation
        , pretty-show
        , warp >= 3.3.5
        , warp-tls >= 3.2.9
        , yaml >= 0.11
        , yet-another-logger >= 0.4.1
        , sha-validation >=0.1
        , hashes >=0.2.2.0

    if flag(ed25519)
        cpp-options: -DWITH_ED25519=1

-- -------------------------------------------------------------------------- --
-- Chainweb Node Application
-- -------------------------------------------------------------------------- --

-- The application that runs an chainweb node
--
executable chainweb-node
    import: warning-flags, debugging-flags

    default-language: Haskell2010
    ghc-options:
        -threaded
        "-with-rtsopts=-N -H1G -A64M"
        -rtsopts
    hs-source-dirs: node
    main-is: ChainwebNode.hs
    install-includes: node/c/rlim_utils.h
    c-sources: node/c/rlim_utils.c
    other-modules:
        Paths_chainweb
        PkgInfo
        Utils.CheckRLimits
        Utils.InstallSignalHandlers
    autogen-modules:
        Paths_chainweb
        PkgInfo
    build-depends:
        -- internal
          chainweb

        -- external
        , async >= 2.2
        , base >= 4.12 && < 5
        , chainweb-storage >= 0.1
        , configuration-tools >= 0.6
        , deepseq >= 1.4
        , directory >= 1.3
        , filepath >= 1.4
        , http-client >= 0.5
        , http-client-tls >=0.3
        , lens >= 4.17
        , loglevel >= 0.1
        , managed >= 1.0
        , streaming >= 0.2
        , text >= 2.0
        , time >= 1.12.2
        , yet-another-logger >= 0.4.1

    if !os(windows)
        build-depends:
            unix >= 2.7

executable cwtool
    import: warning-flags, debugging-flags
    default-language: Haskell2010
    ghc-options:
        -threaded
        -rtsopts
        "-with-rtsopts=-N -H1G -A64M"
    hs-source-dirs: tools/cwtool tools/ea tools/encode-decode tools/genconf tools/run-nodes tools/txstream tools/header-dump tools/db-checksum tools/known-graphs node test
    main-is: CwTool.hs
    other-modules:
        Allocations
        Chainweb.Test.HostAddress
        Chainweb.Test.MultiNode
        Chainweb.Test.Orphans.Internal
        Chainweb.Test.Orphans.Pact
        Chainweb.Test.Orphans.Time
        Chainweb.Test.P2P.Peer.BootstrapConfig
        Chainweb.Test.Utils
        Chainweb.Test.Utils.BlockHeader
        CheckpointerDBChecksum
        Ea
        Ea.Genesis
        EncodeDecodeB64Util
        GenConf
        HeaderDump
        KnownGraphs
        Network.X509.SelfSigned.Test
        P2P.Test.Orphans
        RunNodes
        SlowTests
        TxStream
        TxSimulator

    build-depends:
        -- internal
          chainweb

        -- external
        , QuickCheck >= 2.14
        , aeson >= 1.4
        , aeson-pretty >= 0.8
        , lens-aeson >= 1.2.2
        , async >= 2.2
        , base >= 4.12 && < 5
        , bytestring >= 0.10
        , case-insensitive >= 1.2
        , cassava >= 0.5.1
        , cereal >= 0.5
        , chainweb-storage >= 0.1
        , configuration-tools >= 0.6
        , crypton-connection >=0.2
        , containers >= 0.5
        , crypton >= 0.31
        , data-default >=0.7
        , deepseq >= 1.4
        , digraph >= 0.2.3
        , direct-sqlite >= 2.3.27
        , directory >= 1.3
        , file-embed
        , filepath >= 1.4
        , exceptions >= 0.8
        , file-embed >= 0.0
        , http-client >= 0.5
        , http-client-tls >=0.3
        , http-types >= 0.12
        , lens >= 4.17
        , loglevel >= 0.1
        , memory >=0.14
        , merkle-log >=0.2
        , mtl >= 2.3
        , network >= 3.1.2
        , optparse-applicative >= 0.14
        , pact
        , pact-json
        , process >= 1.5
        , quickcheck-instances >= 0.3
        , random >= 1.2
        , retry >= 0.9
        , rocksdb-haskell-kadena >= 1.1.0
        , safe-exceptions >= 0.1
        , servant-client >= 0.18.2
        , servant-client-core >= 0.18.2
        , streaming >= 0.2.2
        , streaming-commons >= 0.2
        , tasty >= 1.0
        , tasty-golden >= 2.3
        , tasty-hunit >= 0.9
        , tasty-quickcheck >= 0.9
        , temporary >= 1.3
        , text >= 2.0
        , unordered-containers >= 0.2.16
        , vector >= 0.12.2
        , wai >= 3.2
        , wai-middleware-validation
        , pretty-show
        , warp >= 3.3.5
        , warp-tls >= 3.2.9
        , yaml >= 0.8
        , yet-another-logger >= 0.4.1

    if flag(ed25519)
        cpp-options: -DWITH_ED25519=1

benchmark bench
    import: warning-flags, debugging-flags
    default-language: Haskell2010
    ghc-options:
        -threaded
        -rtsopts
        -with-rtsopts=-N
    hs-source-dirs: bench, test
    main-is: Bench.hs
    type: exitcode-stdio-1.0
    other-modules:
        Chainweb.Pact.Backend.Bench
        Chainweb.Pact.Backend.ForkingBench
        Chainweb.Utils.Bench
        JSONEncoding

        -- From test
        Chainweb.Test.HostAddress
        Chainweb.Test.Orphans.Internal
        Chainweb.Test.Orphans.Pact
        Chainweb.Test.Orphans.Time
        P2P.Test.Orphans

    build-depends:
          Decimal >= 0.4.2
        , aeson >= 1.4.3
        , async >= 2.2
        , base >= 4.12 && < 5
        , bytestring >= 0.10
        , case-insensitive >= 1.2
        , chainweb
        , chainweb-storage >= 0.1
        , containers >= 0.5
        , criterion
        , deepseq >= 1.4
        , exceptions >= 0.8
        , file-embed >= 0.0
        , lens >= 4.17
        , loglevel >= 0.1
        , merkle-log >=0.2
        , mtl >= 2.3
        , pact
        , random >= 1.2
        , text >= 2.0
        , vector >= 0.12.2
        , yaml >= 0.11

        -- from test
        , QuickCheck >= 2.14
        , crypton >= 0.31
        , quickcheck-instances >= 0.3
        , streaming-commons >= 0.2
        , unordered-containers >= 0.2.16
        , yet-another-logger >= 0.4.1
        , pact-json >= 0.1<|MERGE_RESOLUTION|>--- conflicted
+++ resolved
@@ -385,17 +385,10 @@
         , safe-exceptions >= 0.1
         , scheduler >= 1.4
         , semigroupoids >= 5.3.7
-<<<<<<< HEAD
-        , servant >= 0.18.2
-        , servant-client >= 0.18.2
-        , servant-client-core >= 0.18.2
-        , servant-server >= 0.18.2
-=======
         , servant >= 0.20
         , servant-client >= 0.20
         , servant-client-core >= 0.20
         , servant-server >= 0.20
->>>>>>> cda46fc8
         , stm >= 2.4
         , stopwatch >= 0.1
         , streaming >= 0.2
